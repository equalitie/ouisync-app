--- conflicted
+++ resolved
@@ -25,24 +25,14 @@
   PlatformWindowManager? windowManager,
   void Function()? onConnectionReset,
 }) async {
+  final appDir = await Native.getBaseDir();
+  final configPath = join(appDir.path, Constants.configDirName);
   final logPath = await LogUtils.path;
-  logInit(file: logPath, tag: _defaultLogTag);
 
-<<<<<<< HEAD
   final session = await Session.create(
     configPath: configPath,
     // On darwin, the serveer is started by a background process
     startServer: !Platform.isMacOS && !Platform.isIOS
-=======
-  final appDir = await Native.getBaseDir();
-  // TODO: this would probably have to differ per platform
-  final socketPath = join(appDir.path, 'sock');
-  final configPath = join(appDir.path, Constants.configDirName);
-
-  final session = await Session.create(
-    socketPath: socketPath,
-    configPath: configPath,
->>>>>>> aaa3a701
   );
 
   try {
@@ -95,17 +85,10 @@
 }) async {
   try {
     for (final addr in await InternetAddress.lookup(_stripPort(host))) {
-<<<<<<< HEAD
-      for (final proto in ['quic', 'tcp']) {
-        await session
-            .addUserProvidedPeers(['$proto/${addr.address}:$_defaultPeerPort']);
-      }
-=======
       await session.addUserProvidedPeers([
         'quic/${addr.address}:$_defaultPeerPort',
         'tcp/${addr.address}:$_defaultPeerPort',
       ]);
->>>>>>> aaa3a701
     }
 
     logger.debug('cache server $host added');
