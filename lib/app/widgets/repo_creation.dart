--- conflicted
+++ resolved
@@ -226,8 +226,6 @@
     }
   }
 
-<<<<<<< HEAD
-=======
   Future<void> _handleLoading(
     BuildContext context,
     RepoCreationState state,
@@ -244,7 +242,6 @@
     await done();
   }
 
->>>>>>> 80daa46c
   void _handleLocalSecretChanged(
     BuildContext context,
     RepoSecurityState state,
