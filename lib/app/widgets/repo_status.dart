import 'dart:async';

import 'package:flutter/material.dart';
import 'package:ouisync/ouisync.dart';
import 'package:stream_transform/stream_transform.dart';

import '../cubits/mount.dart';
import '../cubits/repo.dart';
import '../utils/utils.dart';

const _iconSize = 20.0;
const _iconPadding = 2.0;
final _color = Colors.black.withOpacity(0.25);

/// Widget that displays repository error and sync progress.
class RepoStatus extends StatelessWidget {
  RepoStatus(this.repoCubit, {super.key});

  final RepoCubit repoCubit;

  @override
  Widget build(BuildContext context) => Row(
        children: [
          _Error(repoCubit),
          _Progress(repoCubit),
        ],
      );
}

/// Widget that builds itself whenever the sync progress of the repository changes.
class RepoProgressBuilder extends StatefulWidget {
  final RepoCubit repoCubit;
  final Widget Function(BuildContext, Progress) builder;

  RepoProgressBuilder(
      {required this.repoCubit, required this.builder, super.key});

  @override
  State<RepoProgressBuilder> createState() => _RepoProgressBuilderState();
}

class _RepoProgressBuilderState extends State<RepoProgressBuilder> {
  late final Stream<Progress> stream = widget.repoCubit.syncProgressStream;

  @override
  Widget build(BuildContext context) => StreamBuilder(
        stream: stream,
        builder: (context, snapshot) =>
            widget.builder(context, snapshot.data ?? Progress(0, 1)),
      );
}

class _Progress extends StatelessWidget {
  _Progress(this.repoCubit);

  final RepoCubit repoCubit;

  @override
  Widget build(BuildContext context) => RepoProgressBuilder(
        repoCubit: repoCubit,
        builder: (context, progress) => progress.isComplete
            ? _buildCompleteIcon()
            : _buildIndicator(progress.fraction),
      );

  Widget _buildIndicator(double fraction) => Container(
        width: _iconSize,
        height: _iconSize,
        padding: EdgeInsetsDirectional.all(_iconPadding),
        child: CircularProgressIndicator(
          value: fraction,
          color: _color,
          strokeWidth: 2.0,
        ),
      );

  Widget _buildCompleteIcon() => Container(
        decoration: ShapeDecoration(
          color: Colors.lightGreen,
          shape: CircleBorder(),
        ),
        padding: EdgeInsetsDirectional.all(_iconPadding),
        child: Icon(
          Icons.done,
          color: Colors.white,
          size: _iconSize - 2 * _iconPadding,
        ),
      );
}

class _Error extends StatelessWidget {
  _Error(this.repoCubit);

  final RepoCubit repoCubit;

  @override
  Widget build(BuildContext context) => switch (repoCubit.state.mountState) {
        MountStateDisabled() ||
        MountStateMounting() ||
        MountStateSuccess() =>
          SizedBox.shrink(),
<<<<<<< HEAD
        MountStateError(error: final error, stack: _) =>
          GestureDetector(
            onTap: () => _showErrorDialog(
              context,
              error.toString(),
=======
        MountStateFailure(exception: final exception) => GestureDetector(
            onTap: () => _showErrorDialog(
              context,
              exception.code,
              exception.message,
>>>>>>> aaa3a701
            ),
            child: Icon(
              Icons.warning,
              color: Constants.warningColor,
              size: _iconSize + 2 * _iconPadding,
            ),
          ),
      };

  Future<void> _showErrorDialog(
    BuildContext context,
    String message,
  ) =>
      Dialogs.simpleAlertDialog(
        context: context,
        title: 'Failed to mount the repository',
        message: 'Error: $message',
      );
}

extension _RepoCubitExtension on RepoCubit {
  Stream<Progress> get syncProgressStream =>
      events.startWith(null).asyncMapSample((_) => syncProgress);
}<|MERGE_RESOLUTION|>--- conflicted
+++ resolved
@@ -99,19 +99,11 @@
         MountStateMounting() ||
         MountStateSuccess() =>
           SizedBox.shrink(),
-<<<<<<< HEAD
-        MountStateError(error: final error, stack: _) =>
+        MountStateFailure(error: final error, stack: _) =>
           GestureDetector(
             onTap: () => _showErrorDialog(
               context,
               error.toString(),
-=======
-        MountStateFailure(exception: final exception) => GestureDetector(
-            onTap: () => _showErrorDialog(
-              context,
-              exception.code,
-              exception.message,
->>>>>>> aaa3a701
             ),
             child: Icon(
               Icons.warning,
