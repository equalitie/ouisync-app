import 'package:flutter/material.dart';
import 'package:flutter_bloc/flutter_bloc.dart';
import 'package:ouisync/ouisync.dart';
import 'package:stream_transform/stream_transform.dart';

import '../../../generated/l10n.dart';
import '../../cubits/cubits.dart';
import '../../models/models.dart';
import '../../utils/utils.dart';
import '../notification_badge.dart';
import '../widgets.dart';

class RepositoriesBar extends StatelessWidget
    with AppLogger
    implements PreferredSizeWidget {
  const RepositoriesBar({
    required this.mount,
    required this.panicCounter,
    required this.powerControl,
    required this.reposCubit,
    required this.upgradeExists,
    super.key,
  });

  final MountCubit mount;
  final StateMonitorIntCubit panicCounter;
  final PowerControl powerControl;
  final ReposCubit reposCubit;
  final UpgradeExistsCubit upgradeExists;

  @override
  Widget build(BuildContext context) => reposCubit.builder((state) {
        if (reposCubit.isLoading || reposCubit.showList) {
          return SizedBox.shrink();
        }

        return Row(
          children: [
            _buildBackButton(),
            _buildName(context, reposCubit.currentRepo),
            _buildStats(context, reposCubit.currentRepo),
            _buildStatus(reposCubit.currentRepo),
            _buildLockButton(reposCubit.currentRepo),
          ],
        );
      });

  Widget _buildName(BuildContext context, RepoEntry? repo) {
    final parentColor =
        context.theme.primaryTextTheme.titleMedium?.color ?? Colors.transparent;

    return Expanded(
      child: Container(
        padding: Dimensions.paddingItem,
        child: ScrollableTextWidget(
          child: Text(repo?.name ?? S.current.messageNoRepos),
          parentColor: parentColor,
        ),
      ),
    );
  }

  Widget _buildStats(BuildContext context, RepoEntry? repo) =>
      repo is OpenRepoEntry
          ? Padding(
              padding: EdgeInsets.only(right: 10.0),
              child: LiveThroughputDisplay(
                _repoStatsStream(repo.cubit),
                size: Theme.of(context).textTheme.labelSmall?.fontSize,
                orientation: Orientation.portrait,
              ),
            )
          : SizedBox.shrink();

  Widget _buildStatus(RepoEntry? repo) => repo is OpenRepoEntry
      ? Padding(
          padding: EdgeInsets.only(right: 10.0),
          child: RepoStatus(repo.cubit),
        )
      : SizedBox.shrink();

  Widget _buildLockButton(RepoEntry? repo) {
    final repoCubit = repo?.cubit;

    if (repoCubit != null) {
      return BlocBuilder<RepoCubit, RepoState>(
          bloc: repoCubit,
          builder: (context, state) => _buildLockButtonContent(repoCubit));
    } else {
      return _buildLockButtonContent(null);
    }
  }

  Widget _buildLockButtonContent(RepoCubit? repoCubit) => IconButton(
<<<<<<< HEAD
        key: ValueKey('lock_repo_icon'),
=======
        key: Key('access-mode-button'),
>>>>>>> ed524066
        icon: Icon(
            Fields.accessModeIcon(repoCubit?.accessMode ?? AccessMode.blind)),
        iconSize: Dimensions.sizeIconSmall,
        onPressed: () => repoCubit?.lock(),
        alignment: Alignment.centerRight,
      );

  // TODO: Why does the badge appear to move quickly after entering this screen?
  Widget _buildBackButton() => NotificationBadge(
        mount: mount,
        panicCounter: panicCounter,
        powerControl: powerControl,
        upgradeExists: upgradeExists,
        moveDownwards: 5,
        moveRight: 6,
        child: Fields.actionIcon(
          const Icon(Icons.arrow_back_rounded),
          onPressed: () => reposCubit.showRepoList(),
          size: Dimensions.sizeIconSmall,
        ),
      );

  @override
  Size get preferredSize {
    // TODO: This value was found experimentally, can it be done programmatically?
    return const Size.fromHeight(Constants.repositoryBarHeight);
  }
}

Stream<NetworkStats> _repoStatsStream(RepoCubit repoCubit) =>
    Stream.periodic(Duration(seconds: 1))
        .asyncMapSample((_) => repoCubit.networkStats);<|MERGE_RESOLUTION|>--- conflicted
+++ resolved
@@ -8,6 +8,8 @@
 import '../../models/models.dart';
 import '../../utils/utils.dart';
 import '../notification_badge.dart';
+import '../repo_status.dart';
+import '../throughput_display.dart';
 import '../widgets.dart';
 
 class RepositoriesBar extends StatelessWidget
@@ -92,11 +94,7 @@
   }
 
   Widget _buildLockButtonContent(RepoCubit? repoCubit) => IconButton(
-<<<<<<< HEAD
-        key: ValueKey('lock_repo_icon'),
-=======
         key: Key('access-mode-button'),
->>>>>>> ed524066
         icon: Icon(
             Fields.accessModeIcon(repoCubit?.accessMode ?? AccessMode.blind)),
         iconSize: Dimensions.sizeIconSmall,
