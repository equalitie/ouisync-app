import 'package:flutter/material.dart';
import 'package:flutter_password_strength/flutter_password_strength.dart';

import '../../../generated/l10n.dart';
import '../../utils/utils.dart';

class PasswordValidation extends StatefulWidget {
  PasswordValidation({required this.onPasswordChange});

  final void Function(String?) onPasswordChange;

  @override
  State<PasswordValidation> createState() => _PasswordValidationState();
}

class _PasswordValidationState<PasswordResult> extends State<PasswordValidation>
    with AppLogger {
  final _passwordFocus = FocusNode();
  final _retypePasswordFocus = FocusNode();

  bool _obscurePassword = true;
  bool _obscureRetypePassword = true;

  String? _password;
  String? _retypedPassword;

  String? _passwordStrength;
  Color? _passwordStrengthColorValue;

  @override
  Widget build(BuildContext context) {
    return Container(
        child: Column(children: [
      Row(children: [
        Expanded(
            child: Fields.formTextField(
                context: context,
                obscureText: _obscurePassword,
                label: S.current.labelPassword,
                suffixIcon: _passwordActions(),
                hint: S.current.messageRepositoryPassword,
                onSaved: (_) {},
                onChanged: (value) => _passwordChanged(value, _retypedPassword),
                validator: validateNoEmptyMaybeRegExpr(
                    emptyError:
                        S.current.messageErrorRepositoryPasswordValidation),
                autovalidateMode: AutovalidateMode.disabled,
                focusNode: _passwordFocus))
      ]),
      Dimensions.spacingVertical,
      Row(children: [
        Expanded(
            child: Fields.formTextField(
                context: context,
                obscureText: _obscureRetypePassword,
                label: S.current.labelRetypePassword,
                suffixIcon: _retypePasswordActions(),
                hint: S.current.messageRepositoryPassword,
                onSaved: (_) {},
                onChanged: (value) => _passwordChanged(_password, value),
                validator: (retypedPassword) => retypedPasswordValidator(
                      _password,
                      retypedPassword,
                    ),
                autovalidateMode: AutovalidateMode.disabled,
                focusNode: _retypePasswordFocus))
      ]),
      Dimensions.spacingVertical,
      Row(children: [
        Text('${S.current.messagePasswordStrength}:',
            style: context.theme.appTextStyle.bodySmall
                .copyWith(color: Colors.black54)),
        Dimensions.spacingHorizontalHalf,
        Text(_passwordStrength ?? '',
            style: context.theme.appTextStyle.bodySmall
                .copyWith(color: _passwordStrengthColorValue))
      ]),
      Dimensions.spacingVertical,
      FlutterPasswordStrength(
          password: _password,
          strengthCallback: _updatePasswordStrengthMessage),
      Dimensions.spacingVerticalDouble,
    ]));
  }

  void _updatePasswordStrengthMessage(double strength) {
    WidgetsBinding.instance.addPostFrameCallback((_) {
      setState(() => _passwordStrength =
          strength > 0.0 ? _passwordStrengthString(strength) : '');
      _passwordStrengthColorValue =
          strength > 0.0 ? _passwordStrengthColor(strength) : null;
    });

    loggy.app('Strength: $_passwordStrength ($strength)');
  }

  String _passwordStrengthString(double strength) {
    if (strength <= 0.25) {
      return S.current.messageWeak;
    } else if (strength <= 0.5) {
      return S.current.messageMedium;
    } else if (strength <= 0.75) {
      return S.current.messageGood;
    } else {
      return S.current.messageStrong;
    }
  }

  Color _passwordStrengthColor(double strength) {
    if (strength <= 0.25) {
      return Colors.red;
    } else if (strength <= 0.5) {
      return Colors.yellow.shade800;
    } else if (strength <= 0.75) {
      return Colors.blue;
    } else {
      return Colors.green;
    }
  }

  Widget _passwordActions() => Wrap(children: [
        IconButton(
            onPressed: () =>
                setState(() => _obscurePassword = !_obscurePassword),
            icon: _obscurePassword
                ? const Icon(Constants.iconVisibilityOff)
                : const Icon(Constants.iconVisibilityOn),
            padding: EdgeInsets.zero,
            visualDensity: VisualDensity.compact,
            color: Colors.black),
        IconButton(
            onPressed: () async {
<<<<<<< HEAD
              await copyStringToClipboard(_password ?? "");
              showSnackBar(context,
                  message: S.current.messagePasswordCopiedClipboard);
=======
              final password = widget.passwordController.text;
              if (password.isEmpty) return;

              await copyStringToClipboard(password);
              showSnackBar(S.current.messagePasswordCopiedClipboard);
>>>>>>> 6d13677a
            },
            icon: const Icon(Icons.copy_rounded),
            padding: EdgeInsets.zero,
            visualDensity: VisualDensity.compact,
            color: Colors.black)
      ]);

  Widget _retypePasswordActions() => Wrap(children: [
        IconButton(
            onPressed: () => setState(
                () => _obscureRetypePassword = !_obscureRetypePassword),
            icon: _obscureRetypePassword
                ? const Icon(Constants.iconVisibilityOff)
                : const Icon(Constants.iconVisibilityOn),
            padding: EdgeInsets.zero,
            visualDensity: VisualDensity.compact,
            color: Colors.black),
        IconButton(
            onPressed: () async {
              await copyStringToClipboard(_retypedPassword ?? "");

<<<<<<< HEAD
              showSnackBar(context,
                  message: S.current.messagePasswordCopiedClipboard);
=======
              await copyStringToClipboard(retypedPassword);
              showSnackBar(S.current.messagePasswordCopiedClipboard);
>>>>>>> 6d13677a
            },
            icon: const Icon(Icons.copy_rounded),
            padding: EdgeInsets.zero,
            visualDensity: VisualDensity.compact,
            color: Colors.black)
      ]);

  String? retypedPasswordValidator(String? password, String? retypedPassword) {
    if (password == null ||
        retypedPassword == null ||
        password != retypedPassword) {
      return S.current.messageErrorRetypePassword;
    }

    return null;
  }

  void _passwordChanged(String? password, String? retypedPassword) {
    if (retypedPasswordValidator(password, retypedPassword) == null) {
      widget.onPasswordChange(password);
    } else {
      widget.onPasswordChange(null);
    }

    setState(() {
      _password = password;
      _retypedPassword = retypedPassword;
    });
  }

  @override
  void dispose() {
    _passwordFocus.dispose();
    _retypePasswordFocus.dispose();

    super.dispose();
  }
}<|MERGE_RESOLUTION|>--- conflicted
+++ resolved
@@ -130,17 +130,8 @@
             color: Colors.black),
         IconButton(
             onPressed: () async {
-<<<<<<< HEAD
               await copyStringToClipboard(_password ?? "");
-              showSnackBar(context,
-                  message: S.current.messagePasswordCopiedClipboard);
-=======
-              final password = widget.passwordController.text;
-              if (password.isEmpty) return;
-
-              await copyStringToClipboard(password);
               showSnackBar(S.current.messagePasswordCopiedClipboard);
->>>>>>> 6d13677a
             },
             icon: const Icon(Icons.copy_rounded),
             padding: EdgeInsets.zero,
@@ -162,13 +153,7 @@
             onPressed: () async {
               await copyStringToClipboard(_retypedPassword ?? "");
 
-<<<<<<< HEAD
-              showSnackBar(context,
-                  message: S.current.messagePasswordCopiedClipboard);
-=======
-              await copyStringToClipboard(retypedPassword);
               showSnackBar(S.current.messagePasswordCopiedClipboard);
->>>>>>> 6d13677a
             },
             icon: const Icon(Icons.copy_rounded),
             padding: EdgeInsets.zero,
