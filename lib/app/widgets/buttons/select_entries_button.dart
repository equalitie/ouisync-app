--- conflicted
+++ resolved
@@ -3,20 +3,9 @@
 
 import '../../../generated/l10n.dart';
 import '../../cubits/cubits.dart'
-<<<<<<< HEAD
-    show
-        BottomSheetType,
-        EntrySelectionActions,
-        EntrySelectionCubit,
-        EntrySelectionState,
-        RepoCubit;
-import '../../utils/utils.dart'
-    show AppLogger, Dimensions, EntrySelectionActionsExtension, Fields;
-=======
     show EntrySelectionCubit, EntrySelectionState, RepoCubit, ReposCubit;
 import '../../utils/utils.dart' show Dimensions;
 import '../widgets.dart' show EntryActions;
->>>>>>> af7cdb08
 
 class SelectEntriesButton extends StatefulWidget {
   const SelectEntriesButton({required this.repoCubit, super.key});
@@ -58,26 +47,12 @@
 
   @override
   Widget build(BuildContext context) => TextButton.icon(
-<<<<<<< HEAD
-        onPressed: () async =>
-            repoCubit.entrySelectionCubit.selectedEntries.isEmpty
-                ? await repoCubit.endEntriesSelection()
-                : await showModalBottomSheet(
-                    isScrollControlled: true,
-                    context: context,
-                    shape: Dimensions.borderBottomSheetTop,
-                    builder: (context) => _EntrySelectionActionsList(repoCubit),
-                  ),
-        label: Text(S.current.actionDone),
-        icon: const Icon(Icons.arrow_drop_down_outlined),
-=======
         onPressed: () async {
           reposCubit.bottomSheet.hide();
           await repoCubit.endEntriesSelection();
         },
         label: Text(S.current.actionCancel),
         icon: const Icon(Icons.close),
->>>>>>> af7cdb08
         iconAlignment: IconAlignment.end,
       );
 }
@@ -101,90 +76,4 @@
       );
 }
 
-<<<<<<< HEAD
-enum SelectionState { off, on }
-
-class _EntrySelectionActionsList extends StatelessWidget with AppLogger {
-  _EntrySelectionActionsList(this.repoCubit);
-
-  final RepoCubit repoCubit;
-
-  @override
-  Widget build(BuildContext context) =>
-      BlocBuilder<EntrySelectionCubit, EntrySelectionState>(
-        bloc: repoCubit.entrySelectionCubit,
-        builder: (context, state) {
-          return Container(
-            padding: Dimensions.paddingBottomSheet,
-            child: Column(
-              mainAxisAlignment: MainAxisAlignment.center,
-              mainAxisSize: MainAxisSize.min,
-              crossAxisAlignment: CrossAxisAlignment.stretch,
-              children: [
-                Row(
-                  children: [
-                    Expanded(child: Fields.bottomSheetHandle(context)),
-                    TextButton(
-                      child: Text('Cancel'),
-                      onPressed: () async {
-                        await repoCubit.endEntriesSelection();
-                        Navigator.of(context).pop();
-                      },
-                    ),
-                  ],
-                ),
-                _buildSelectedEntriesActionList(context),
-              ],
-            ),
-          );
-        },
-      );
-
-  Widget _buildSelectedEntriesActionList(BuildContext context) =>
-      ListView.separated(
-        shrinkWrap: true,
-        separatorBuilder: (BuildContext context, int index) => Divider(
-          height: 1,
-          color: Colors.black12,
-        ),
-        itemCount: EntrySelectionActions.values.length,
-        itemBuilder: (context, index) {
-          final actionItem = EntrySelectionActions.values[index];
-
-          return Row(
-            mainAxisSize: MainAxisSize.max,
-            children: [
-              Expanded(
-                child: Fields.actionListTile(
-                  actionItem.localized,
-                  textOverflow: TextOverflow.ellipsis,
-                  textSoftWrap: false,
-                  style: Theme.of(context).textTheme.bodyMedium,
-                  onTap: () async {
-                    final type = switch (actionItem) {
-                      EntrySelectionActions.download =>
-                        BottomSheetType.download,
-                      EntrySelectionActions.copy => BottomSheetType.copy,
-                      EntrySelectionActions.move => BottomSheetType.move,
-                      EntrySelectionActions.delete => BottomSheetType.delete,
-                    };
-
-                    Navigator.of(context).pop();
-                    repoCubit.showMoveSelectedEntriesBottomSheet(
-                      sheetType: type,
-                    );
-
-                    return;
-                  },
-                  dense: true,
-                  visualDensity: VisualDensity.compact,
-                ),
-              ),
-            ],
-          );
-        },
-      );
-}
-=======
-enum SelectionStatus { off, on }
->>>>>>> af7cdb08
+enum SelectionStatus { off, on }