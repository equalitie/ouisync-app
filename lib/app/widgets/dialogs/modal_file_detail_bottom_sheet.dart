--- conflicted
+++ resolved
@@ -72,11 +72,7 @@
                   if (defaultDirectoryPath == null) return;
 
                   await SaveFileToDevice(data: widget.data, cubit: widget.cubit)
-<<<<<<< HEAD
-                      .save(context, deafultDirectory.path);
-=======
-                      .save(widget.context, defaultDirectoryPath);
->>>>>>> a9c55f8b
+                      .save(defaultDirectoryPath);
                 },
                 enabledValidation: () => widget.isActionAvailableValidator(
                     widget.cubit.state.accessMode, EntryAction.download),
