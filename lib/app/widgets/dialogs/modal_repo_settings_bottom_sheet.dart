import 'dart:io';

import 'package:flutter/material.dart';
import 'package:flutter_bloc/flutter_bloc.dart';
import 'package:ouisync/ouisync.dart';

import '../../../generated/l10n.dart';
import '../../cubits/cubits.dart' show RepoCubit, ReposCubit, RepoState;
import '../../mixins/mixins.dart' show RepositoryActionsMixin;
import '../../utils/utils.dart'
    show
        AppLogger,
        AppThemeExtension,
        Dimensions,
        Fields,
        ProgressExtension,
        Settings,
        showSnackBar,
        ThemeGetter;
import '../widgets.dart' show EntryActionItem, RepoProgressBuilder;

class RepositorySettings extends StatefulWidget {
  const RepositorySettings({
    required this.settings,
    required this.session,
    required this.repoCubit,
    required this.reposCubit,
  });

  final Settings settings;
  final Session session;
  final RepoCubit repoCubit;
  final ReposCubit reposCubit;

  @override
  State<RepositorySettings> createState() => _RepositorySettingsState();
}

class _RepositorySettingsState extends State<RepositorySettings>
    with AppLogger, RepositoryActionsMixin {
  @override
  Widget build(BuildContext context) => BlocBuilder<RepoCubit, RepoState>(
        bloc: widget.repoCubit,
        builder: (c, state) => SingleChildScrollView(
            child: Container(
                padding: Dimensions.paddingBottomSheet,
                child: Column(
                    mainAxisAlignment: MainAxisAlignment.center,
                    mainAxisSize: MainAxisSize.min,
                    crossAxisAlignment: CrossAxisAlignment.stretch,
                    children: [
                      Fields.bottomSheetHandle(context),
                      Row(
                        children: [
                          Expanded(
                            child: Fields.bottomSheetTitle(
                              widget.repoCubit.name,
                              style: context.theme.appTextStyle.titleMedium,
                            ),
                          ),
                          _Progress(widget.repoCubit),
                        ],
                      ),
                      _SwitchItem(
                        title: S.current.labelBitTorrentDHT,
                        icon: Icons.hub_outlined,
                        value: state.isDhtEnabled,
                        onChanged: (value) =>
                            widget.repoCubit.setDhtEnabled(value),
                      ),
                      _SwitchItem(
                        title: S.current.messagePeerExchange,
                        icon: Icons.group_add_outlined,
                        value: state.isPexEnabled,
                        onChanged: (value) =>
                            widget.repoCubit.setPexEnabled(value),
                      ),
                      if (state.accessMode == AccessMode.write)
                        _SwitchItem(
                          title: S.current.messageUseCacheServers,
                          icon: Icons.cloud_outlined,
                          value: state.isCacheServersEnabled,
                          onChanged: (value) =>
                              widget.repoCubit.setCacheServersEnabled(value),
                        ),
                      EntryActionItem(
                        iconData: Icons.edit_outlined,
                        title: S.current.actionRename,
                        dense: true,
<<<<<<< HEAD
                        onTap: () async => await renameRepository(
                          context,
                          repoCubit: widget.repoCubit,
                          popDialog: () => Navigator.of(context).pop(),
                        ),
=======
                        onTap: () async {
                          final location = widget.repoCubit.location;
                          final renameRepoFuture =
                              widget.reposCubit.renameRepository;

                          final newName = await renameRepository(context,
                              repoCubit: widget.repoCubit,
                              location: location,
                              renameRepoFuture: renameRepoFuture);

                          if (newName.isNotEmpty) {
                            Navigator.of(context).pop();
                            showSnackBar(
                                S.current.messageRepositoryRenamed(newName));
                          }
                        },
>>>>>>> 28f4668d
                      ),
                      EntryActionItem(
                          iconData: Icons.share_outlined,
                          title: S.current.actionShare,
                          dense: true,
                          onTap: () async {
                            await Navigator.of(context).maybePop();
                            await shareRepository(context,
                                repository: widget.repoCubit);
                          }),
                      EntryActionItem(
                          iconData: Icons.password_outlined,
                          title: S.current.titleSecurity,
                          dense: true,
                          onTap: () async => await navigateToRepositorySecurity(
                                context,
                                settings: widget.settings,
                                session: widget.session,
                                repoCubit: widget.repoCubit,
                                passwordHasher:
                                    widget.reposCubit.passwordHasher,
                                popDialog: () => Navigator.of(context).pop(),
                              )),
                      //// TODO: Removed the eject button for now until the
                      //// next release and after team discussion on where to
                      //// best put it and how to explain the use case to the
                      //// user.
                      ///
                      //// Only allow forgetting/ejecting a repository if the app
                      //// is not storing the secret for the user.
                      //if (!widget.cubit.repoSettings.hasLocalSecret())
                      //  EntryActionItem(
                      //      iconData: Icons.eject_outlined,
                      //      title: S.current.actionEject,
                      //      dense: true,
                      //      onTap: () async {
                      //        await widget.reposCubit
                      //            .ejectRepository(widget.cubit.location);
                      //        Navigator.of(context).pop();
                      //      }),
                      EntryActionItem(
                        iconData: Icons.snippet_folder_outlined,
                        title: S.current.actionLocateRepo,
                        dense: true,
                        onTap: () async => await locateRepository(
                          context,
                          repoLocation: widget.repoCubit.location,
                          windows: Platform.isWindows,
                        ),
                      ),
                      EntryActionItem(
                        iconData: Icons.delete_outline,
                        title: S.current.actionDelete,
                        dense: true,
                        isDanger: true,
                        onTap: () async {
                          final repoName = widget.repoCubit.name;
                          final location = widget.repoCubit.location;
                          final deleteRepoFuture =
                              widget.reposCubit.deleteRepository(location);

                          final deleted = await deleteRepository(
                            context,
                            repoName: repoName,
                            deleteRepoFuture: deleteRepoFuture,
                          );

                          if (deleted == true) {
                            Navigator.of(context).pop();
                            showSnackBar(
                                S.current.messageRepositoryDeleted(repoName));
                          }
                        },
                      ),
                    ]))),
      );
}

class _SwitchItem extends StatelessWidget {
  final String title;
  final IconData icon;
  final bool value;
  final Function(bool) onChanged;

  _SwitchItem({
    required this.title,
    required this.icon,
    required this.value,
    required this.onChanged,
  });

  @override
  Widget build(BuildContext context) => SwitchListTile.adaptive(
        title: Text(title, style: context.theme.appTextStyle.bodyMedium),
        secondary: Icon(
          icon,
          size: Dimensions.sizeIconMicro,
          color: Colors.black87,
        ),
        contentPadding: EdgeInsetsDirectional.zero,
        dense: true,
        visualDensity: VisualDensity(horizontal: -4.0),
        value: value,
        onChanged: onChanged,
      );
}

class _Progress extends StatelessWidget {
  _Progress(this.repoCubit);

  final RepoCubit repoCubit;

  @override
  Widget build(BuildContext context) => RepoProgressBuilder(
        repoCubit: repoCubit,
        builder: (context, progress) => Fields.bottomSheetTitle(
          '${S.current.labelSynced}: ${_formatProgress(progress)}',
        ),
      );
}

String _formatProgress(Progress progress) {
  final value =
      (progress.fraction * 100.0).truncateToDouble().toStringAsFixed(0);
  return '$value%';
}<|MERGE_RESOLUTION|>--- conflicted
+++ resolved
@@ -87,22 +87,11 @@
                         iconData: Icons.edit_outlined,
                         title: S.current.actionRename,
                         dense: true,
-<<<<<<< HEAD
-                        onTap: () async => await renameRepository(
-                          context,
-                          repoCubit: widget.repoCubit,
-                          popDialog: () => Navigator.of(context).pop(),
-                        ),
-=======
                         onTap: () async {
-                          final location = widget.repoCubit.location;
-                          final renameRepoFuture =
-                              widget.reposCubit.renameRepository;
-
-                          final newName = await renameRepository(context,
-                              repoCubit: widget.repoCubit,
-                              location: location,
-                              renameRepoFuture: renameRepoFuture);
+                          final newName = await renameRepository(
+                            context,
+                            repoCubit: widget.repoCubit,
+                          );
 
                           if (newName.isNotEmpty) {
                             Navigator.of(context).pop();
@@ -110,7 +99,6 @@
                                 S.current.messageRepositoryRenamed(newName));
                           }
                         },
->>>>>>> 28f4668d
                       ),
                       EntryActionItem(
                           iconData: Icons.share_outlined,
