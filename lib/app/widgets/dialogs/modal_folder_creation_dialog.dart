--- conflicted
+++ resolved
@@ -53,13 +53,8 @@
                         if (submitted && PlatformValues.isDesktopDevice) {
                           final newFolderPath =
                               repo_path.join(parent, newFolderName!);
-<<<<<<< HEAD
-                          Navigator.of(context).pop(newFolderPath);
-                          await _saveAndPop(context, parent, newFolderName!);
-=======
                           await Navigator.of(context).maybePop(newFolderPath);
                           await _saveAndPop(newFolderPath);
->>>>>>> 80daa46c
                         }
                       },
                       validator: validateNoEmptyMaybeRegExpr(
@@ -133,34 +128,6 @@
   List<Widget> _actions(BuildContext context, String parent) => [
         NegativeButton(
             text: S.current.actionCancel,
-<<<<<<< HEAD
-            onPressed: () => Navigator.of(context).pop(''),
-            buttonsAspectRatio: Dimensions.aspectRatioModalDialogButton),
-        PositiveButton(
-            text: S.current.actionCreate,
-            onPressed: () =>
-                _onCreateButtonPress(context, parent, nameController.text),
-            buttonsAspectRatio: Dimensions.aspectRatioModalDialogButton,
-            focusNode: positiveButtonFocus)
-      ];
-
-  void _onCreateButtonPress(
-      BuildContext context, String parent, String newFolderName) async {
-    final submitted = await submitField(parent, newFolderName);
-    if (submitted) {
-      await _saveAndPop(context, parent, newFolderName);
-    }
-  }
-
-  Future<void> _saveAndPop(
-      BuildContext context, String parent, String newFolderName) async {
-    final newFolderPath = repo_path.join(parent, newFolderName);
-    await Dialogs.executeWithLoadingDialog(context, () async {
-      await cubit.createFolder(newFolderPath);
-    });
-    Navigator.of(context).pop(newFolderPath);
-  }
-=======
             onPressed: () async => await Navigator.of(context).maybePop(''),
             buttonsAspectRatio: Dimensions.aspectRatioModalDialogButton),
         PositiveButton(
@@ -198,5 +165,4 @@
         null,
         () async => await cubit.createFolder(newFolderPath),
       );
->>>>>>> 80daa46c
 }