import 'package:flutter/material.dart';
import 'package:loggy/loggy.dart';
import 'package:ouisync_plugin/ouisync_plugin.dart';
import 'package:result_type/result_type.dart';

import '../../generated/l10n.dart';
import '../cubits/cubits.dart';
import '../models/models.dart';
import '../pages/pages.dart';
import '../utils/platform/platform.dart';
import '../utils/utils.dart';
import '../widgets/widgets.dart';

typedef CheckForBiometricsFunction = Future<bool?> Function();

mixin RepositoryActionsMixin on LoggyType {
  /// rename => ReposCubit.renameRepository
  Future<void> renameRepository(
    BuildContext context, {
    required RepoCubit repository,
    required Future<void> Function(String, String) rename,
    void Function()? popDialog,
  }) async {
    final currentName = repository.name;

    final newName = await showDialog<String>(
        context: context,
        builder: (BuildContext context) => ActionsDialog(
            title: S.current.messageRenameRepository,
            body: RenameRepository(
                parentContext: context, oldName: currentName)));

    if (newName == null || newName.isEmpty) {
      return;
    }

    await Dialogs.executeFutureWithLoadingDialog(context,
        f: rename(currentName, newName));

    if (popDialog != null) {
      popDialog();
    }
  }

  Future<dynamic> shareRepository(BuildContext context,
      {required RepoCubit repository}) {
    final accessMode = repository.state.accessMode;
    final accessModes = accessMode == AccessMode.write
        ? [AccessMode.blind, AccessMode.read, AccessMode.write]
        : accessMode == AccessMode.read
            ? [AccessMode.blind, AccessMode.read]
            : [AccessMode.blind];

    return showModalBottomSheet(
      isScrollControlled: true,
      context: context,
      shape: Dimensions.borderBottomSheetTop,
      constraints: BoxConstraints(maxHeight: 390.0),
      builder: (_) => ScaffoldMessenger(
        child: Scaffold(
          backgroundColor: Colors.transparent,
          body: ShareRepository(
            repository: repository,
            availableAccessModes: accessModes,
          ),
        ),
      ),
    );
  }

  /// checkForBiometrics => main_page._checkForBiometricsCallback
  /// getAuthenticationMode => Settings.getAuthenticationMode
  Future<void> navigateToRepositorySecurity(
    BuildContext context, {
    required RepoCubit repository,
    required Settings settings,
    required void Function() popDialog,
  }) async {
    String? password;
    final repoSettings = repository.repoSettings;
    final passwordMode = repoSettings.passwordMode;

    final isBiometricsAvailable =
        await SecurityValidations.canCheckBiometrics();

    if (PlatformValues.isMobileDevice &&
        passwordMode == PasswordMode.none &&
        isBiometricsAvailable) {
      final authorized = await biometricValidation();
      if (authorized == false) return;
    }

    if (passwordMode == PasswordMode.manual) {
      password = await manualUnlock(context, repository);
    } else {
      password = repoSettings.getPassword();
    }

<<<<<<< HEAD
    if (password == null || password.isEmpty) return;
=======
    final accessMode = await shareToken.mode;

    if (accessMode == AccessMode.blind) {
      showSnackBar(S.current.messageUnlockRepoFailed);

      return;
    }
>>>>>>> 33ab1f8e

    popDialog();

    await Navigator.push(
        context,
        MaterialPageRoute(
          builder: (context) => RepositorySecurity(
            repo: repository,
            password: password!,
            isBiometricsAvailable: isBiometricsAvailable,
          ),
        ));
  }

  Future<String?> manualUnlock(
    BuildContext context,
    RepoCubit repository,
  ) async {
    final result = await manualUnlockDialog(context, repository: repository);

    if (result.isFailure) {
      final message = result.failure;

      if (message != null) {
        showSnackBar(message);
      }

      return null;
    }

    return result.success;
  }

  Future<Result<String, String?>> manualUnlockDialog(
    BuildContext context, {
    required RepoCubit repository,
  }) async {
    final password = await showDialog<String>(
      context: context,
      builder: (BuildContext context) => ActionsDialog(
        title: S.current.messageValidateLocalPassword,
        body: UnlockDialog<String>(
          context: context,
          repository: repository,
        ),
      ),
    );

    if (password == null) {
      // User cancelled
      return Failure(null);
    }

    return switch (await repository.getPasswordAccessMode(password)) {
      AccessMode.write || AccessMode.read => Success(password),
      AccessMode.blind => Failure(S.current.messageUnlockRepoFailed),
    };
  }

  /// delete => ReposCubit.deleteRepository
  Future<void> deleteRepository(BuildContext context,
      {required String repositoryName,
      required RepoLocation repositoryLocation,
      required Settings settings,
      required Future<void> Function(RepoLocation) delete,
      void Function()? popDialog}) async {
    final deleteRepo = await showDialog<bool>(
      context: context,
      builder: (context) => AlertDialog(
        title: Flex(direction: Axis.horizontal, children: [
          Fields.constrainedText(S.current.titleDeleteRepository,
              style: context.theme.appTextStyle.titleMedium, maxLines: 2)
        ]),
        content: SingleChildScrollView(
          child: ListBody(
            children: [
              Text(S.current.messageConfirmRepositoryDeletion,
                  style: context.theme.appTextStyle.bodyMedium)
            ],
          ),
        ),
        actions: [
          Fields.dialogActions(context, buttons: [
            NegativeButton(
                text: S.current.actionCancelCapital,
                onPressed: () => Navigator.of(context).pop(false),
                buttonsAspectRatio: Dimensions.aspectRatioModalDialogButton),
            PositiveButton(
              text: S.current.actionDeleteCapital,
              onPressed: () => Navigator.of(context).pop(true),
              buttonsAspectRatio: Dimensions.aspectRatioModalDialogButton,
              isDangerButton: true,
            )
          ])
        ],
      ),
    );

    if (deleteRepo ?? false) {
      await Dialogs.executeFutureWithLoadingDialog(context,
          f: delete(repositoryLocation));

      if (popDialog != null) {
        popDialog();
      }
    }
  }

  /// setAuthenticationMode => Settings.setAuthenticationMode
  /// cubitUnlockRepository => ReposCubit.unlockRepository
  Future<void> unlockRepository(BuildContext context,
      {required DatabaseId databaseId,
      required String repositoryName,
      required Settings settings,
      required Future<AccessMode?> Function(String repositoryName,
              {required String password})
          cubitUnlockRepository}) async {
    final repoSettings = settings.repoSettingsById(databaseId)!;
    final passwordMode = repoSettings.passwordMode;

    if (passwordMode == PasswordMode.manual) {
      final isBiometricsAvailable =
          await SecurityValidations.canCheckBiometrics();

      final unlockResult = await unlockRepositoryManually(context,
          databaseId: databaseId,
          repositoryName: repositoryName,
          isBiometricsAvailable: isBiometricsAvailable,
          settings: settings,
          cubitUnlockRepository: cubitUnlockRepository);

      if (unlockResult == null) return;

      showSnackBar(unlockResult.message);

      return;
    }

    //final securePassword = await SecureStorage(databaseId: databaseId)
    //    .tryGetPassword(authMode: authenticationMode);
    final securePassword = settings.repoSettingsById(databaseId)!.getPassword();

    if (securePassword == null || securePassword.isEmpty) {
      final message = passwordMode == PasswordMode.none
          ? S.current.messageAutomaticUnlockRepositoryFailed
          : S.current.messageBiometricUnlockRepositoryFailed;
      showSnackBar(message);
      return;
    }

    final accessMode =
        await cubitUnlockRepository(repositoryName, password: securePassword);

    final message = (accessMode != null && accessMode != AccessMode.blind)
        ? S.current.messageUnlockRepoOk(accessMode.name)
        : S.current.messageUnlockRepoFailed;

    showSnackBar(message);
  }

  /// cubitUnlockRepository => ReposCubit.unlockRepository
  /// setAuthenticationMode => Settings.setAuthenticationMode
  Future<UnlockRepositoryResult?> unlockRepositoryManually(BuildContext context,
          {required DatabaseId databaseId,
          required String repositoryName,
          required bool isBiometricsAvailable,
          required Settings settings,
          required Future<AccessMode?> Function(String repositoryName,
                  {required String password})
              cubitUnlockRepository}) async =>
      await showDialog<UnlockRepositoryResult?>(
          context: context,
          builder: (BuildContext context) =>
              ScaffoldMessenger(child: Builder(builder: ((context) {
                return Scaffold(
                    backgroundColor: Colors.transparent,
                    body: ActionsDialog(
                      title: S.current.messageUnlockRepository,
                      body: UnlockRepository(
                          parentContext: context,
                          databaseId: databaseId,
                          repositoryName: repositoryName,
                          isPasswordValidation: false,
                          isBiometricsAvailable: isBiometricsAvailable,
                          settings: settings,
                          unlockRepositoryCallback: cubitUnlockRepository),
                    ));
              }))));

  String? validatePassword(String password,
      {required GlobalKey<FormFieldState> passwordInputKey,
      required GlobalKey<FormFieldState> retypePasswordInputKey}) {
    final isPasswordOk = passwordInputKey.currentState?.validate() ?? false;
    final isRetypePasswordOk =
        retypePasswordInputKey.currentState?.validate() ?? false;

    if (!(isPasswordOk && isRetypePasswordOk)) return null;

    passwordInputKey.currentState!.save();
    retypePasswordInputKey.currentState!.save();

    return password;
  }

  Future<bool?> confirmSaveChanges(
      BuildContext context, String positiveButtonText, String message) async {
    final saveChanges = await Dialogs.alertDialogWithActions(
        context: context,
        title: S.current.titleSaveChanges,
        body: [
          Text(message, style: context.theme.appTextStyle.bodyMedium)
        ],
        actions: [
          TextButton(
              child: Text(S.current.actionCancel.toUpperCase()),
              onPressed: () => Navigator.of(context).pop(false)),
          TextButton(
              child: Text(positiveButtonText.toUpperCase()),
              onPressed: () => Navigator.of(context).pop(true))
        ]);

    return saveChanges;
  }
}

Future<void> lockRepository(
    RepoEntry repositoryEntry,
    Future<void> Function(RepoSettings repoSettings)
        lockRepositoryFunction) async {
  if (repositoryEntry.accessMode == AccessMode.blind) return;

  if (repositoryEntry is OpenRepoEntry) {
    await lockRepositoryFunction(repositoryEntry.repoSettings);
  }
}

/// For repositories with no local password, if the device supports biometrics
/// (currently we only do this for mobile devices), we use the biometric
/// validation to secure the settings page.
Future<bool> biometricValidation() async {
  if (PlatformValues.isDesktopDevice) return false;

  final isSupported = await SecurityValidations.isBiometricSupported();

  /// LocalAuthentication can tell us three (3) things:
  ///
  /// - canCheck: If the device has biometrics capabilities, maybe even just
  ///   PIN, pattern or password protection, it returns TRUE. Basically, it
  ///   always returns TRUE.
  ///
  ///   NOTE: This needs to be confirmed on a phone without any biometric
  ///   capability
  ///
  /// - available: The list of enrolled biometrics.
  ///   If the user has PIN (Password, pattern, even?), but no biometric
  ///   method in use, it returns an empty list.
  ///   If the user has a biometric method in use, it returns a list with
  ///   BiometricType.WEAK (PIN, password, pattern), and any biometric method
  ///   used by the user (Fingerprint, face, etc.) as BiometricType.STRONG.
  ///
  /// - isSupported: Only if the user doesn't use any screen lock method
  ///   (Pattern, PIN, password), which also means it doesn't use any
  ///   biometric method, it returns FALSE.
  ///
  /// We don't use isBiometricsAvailable here because it only validates that
  /// the user has at least one biometric method enrolled
  /// (BiometricType.STRONG); if the user only uses weak methods
  /// (BiometricType.WEAK) like PIN, password, pattern; it returns FALSE.
  var authorized = false;
  if (isSupported) {
    authorized = await SecurityValidations.validateBiometrics(
        localizedReason: S.current.messageAccessingSecureStorage);
  }

  return authorized;
}

class UnlockResult {
  UnlockResult({required this.password, required this.shareToken});

  final String password;
  final ShareToken shareToken;
}<|MERGE_RESOLUTION|>--- conflicted
+++ resolved
@@ -96,17 +96,7 @@
       password = repoSettings.getPassword();
     }
 
-<<<<<<< HEAD
     if (password == null || password.isEmpty) return;
-=======
-    final accessMode = await shareToken.mode;
-
-    if (accessMode == AccessMode.blind) {
-      showSnackBar(S.current.messageUnlockRepoFailed);
-
-      return;
-    }
->>>>>>> 33ab1f8e
 
     popDialog();
 
