--- conflicted
+++ resolved
@@ -1,101 +1,3 @@
-<<<<<<< HEAD
-import 'dart:io' show Platform;
-
-import 'package:biometric_storage/biometric_storage.dart';
-import 'package:result_type/result_type.dart';
-import './v0.dart';
-import '../../utils.dart';
-
-BiometricStorage _chooseStorageByPlatform() {
-  if (Platform.isAndroid ||
-      Platform.isIOS ||
-      Platform.isMacOS ||
-      Platform.isLinux) {
-    return MethodChannelBiometricStorage();
-  } else {
-    return Win32BiometricStoragePlugin() as BiometricStorage;
-  }
-}
-
-class BiometricSecure {
-  static final BiometricStorage _storage = _chooseStorageByPlatform();
-
-  BiometricSecure._();
-
-  static Future<BiometricStorageFile> _getStorageFileForKey(
-      String key, bool authenticationRequired) async {
-    final initOptions =
-        StorageFileInitOptions(authenticationRequired: authenticationRequired);
-
-    return _storage.getStorage(key, options: initOptions);
-  }
-
-  static _getKey(DatabaseId databaseId, AuthMode authMode) {
-    if (authMode == AuthMode.version2) {
-      return '$databaseId-v2';
-    }
-
-    return databaseId.toString();
-  }
-
-  static _isAuthenticationRequired(AuthMode authMode) {
-    if (authMode == AuthMode.version1) {
-      return true;
-    }
-
-    return false;
-  }
-
-  static Future<Result<Void, Error>> addRepositoryPassword(
-      {required DatabaseId databaseId,
-      required String password,
-      required AuthMode authMode}) async {
-    final key = _getKey(databaseId, authMode);
-    final authenticationRequired = _isAuthenticationRequired(authMode);
-
-    try {
-      final storageFile =
-          await _getStorageFileForKey(key, authenticationRequired);
-
-      await storageFile.write(password);
-      return Success(Void());
-    } on Exception catch (e, st) {
-      return Failure(Error(e, st));
-    }
-  }
-
-  static Future<Result<String?, Error>> getRepositoryPassword(
-      {required DatabaseId databaseId, required AuthMode authMode}) async {
-    final key = _getKey(databaseId, authMode);
-    final authenticationRequired = _isAuthenticationRequired(authMode);
-
-    try {
-      final storageFile =
-          await _getStorageFileForKey(key, authenticationRequired);
-
-      return Success(await storageFile.read());
-    } on Exception catch (e, st) {
-      return Failure(Error(e, st));
-    }
-  }
-
-  static Future<Result<Void, Error>> deleteRepositoryPassword(
-      {required DatabaseId databaseId,
-      required AuthMode authMode,
-      required bool authenticationRequired}) async {
-    final key = _getKey(databaseId, authMode);
-    try {
-      final storageFile =
-          await _getStorageFileForKey(key, authenticationRequired);
-
-      await storageFile.delete();
-      return Success(Void());
-    } on Exception catch (e, st) {
-      return Failure(Error(e, st));
-    }
-  }
-}
-=======
 import 'dart:io' show Platform;
 
 import 'package:biometric_storage/biometric_storage.dart';
@@ -191,5 +93,4 @@
       return Failure(Error(e, st));
     }
   }
-}
->>>>>>> b5aa0875
+}