import 'package:flutter/material.dart';
import 'package:ouisync/ouisync.dart' show EntryType;

import '../cubits/cubits.dart' show RepoCubit;
import '../models/models.dart' show FileEntry, FileSystemEntry;
import '../widgets/widgets.dart' show DisambiguationAction;
import 'repo_path.dart' as repo_path;
import 'utils.dart' show AppLogger, EntryOps, StringExtension;

class CopyEntry with EntryOps, AppLogger {
  CopyEntry(
    BuildContext context, {
    required RepoCubit originRepoCubit,
    required FileSystemEntry entry,
    required String destinationPath,
  })  : _context = context,
        _originRepoCubit = originRepoCubit,
        _entry = entry,
        _destinationPath = destinationPath;

  final BuildContext _context;
  final RepoCubit _originRepoCubit;
  final FileSystemEntry _entry;
  final String _destinationPath;

  /// Copy an entry to the destination path.
  ///
  /// If [currentRepoCubit] is not null, the cubit is used to copy the entry;
  /// otherwise [originRepoCubit] will be used.
  ///
  /// [fromPathSegment] is the segment of [sourcePath] without the entry's
  /// parent folder, including root (/). This is used to create the new path for
  /// the entry to copy, by joining it with the [destinationPath].
  ///
  /// [recursive] is used if the entry is a folder.
  Future<void> copy({
    required RepoCubit? currentRepoCubit,
    required bool recursive,
  }) async {
    final path = _entry.path;
    final type = _entry is FileEntry ? EntryType.file : EntryType.directory;

<<<<<<< HEAD
    final exist = await dstRepo.entryExists(dstFolderPath);
    if (!exist) {
      await _pickModeAndCopyEntry(
        toRepoCubit,
        _srcPath,
        dstFolderPath,
        _type,
=======
    final fromPathSegment = repo_path
        .basename(
          path,
        )
        .removePrefix(
          repo_path.separator(),
        );
    final newPath = repo_path.join(_destinationPath, fromPathSegment);

    final destinationRepoCubit = (currentRepoCubit ?? _originRepoCubit);

    final exist = await destinationRepoCubit.exists(newPath);
    if (exist == false) {
      await _copyEntry(
        currentRepoCubit,
        path,
        newPath,
        type,
>>>>>>> af7cdb08
        recursive,
      );

      return;
    }

    final disambiguationAction = await pickEntryDisambiguationAction(
      _context,
      newPath,
      type,
    );
    switch (disambiguationAction) {
      case DisambiguationAction.replace:
        await _copyAndReplaceFile(currentRepoCubit, path, newPath);
        break;
      case DisambiguationAction.keep:
        await _renameAndCopy(currentRepoCubit, path, newPath, type, recursive);
        break;
      default:
        break;
    }
  }

  /// Replaces the file at [destinationPath] with the file at [sourcePath].
  ///
  /// This action is only available for files. If the entry is a folder, this
  /// option will appear disabled to the user.
  Future<void> _copyAndReplaceFile(
    RepoCubit? destinationRepoCubit,
    String sourcePath,
    String destinationPath,
  ) async {
    try {
      final file = await _originRepoCubit.openFile(sourcePath);
      final fileLength = await file.length;

      await (destinationRepoCubit ?? _originRepoCubit).replaceFile(
        filePath: destinationPath,
        length: fileLength,
        fileByteStream: file.read(0, fileLength).asStream(),
      );

      await _originRepoCubit.deleteFile(sourcePath);
    } catch (e, st) {
      loggy.debug(e, st);
    }
  }

  /// Disambiguates the entry name by appending a numeric value to [sourcePath]
  /// and creates [newPath] using the disambiguated name, and the original
  /// [destinationPath].
  Future<void> _renameAndCopy(
    RepoCubit? destinationRepoCubit,
    String sourcePath,
    String destinationPath,
    EntryType type,
    bool recursive,
  ) async {
    final newPath = await disambiguateEntryName(
      repoCubit: (destinationRepoCubit ?? _originRepoCubit),
      path: destinationPath,
    );

    await _copyEntry(
      destinationRepoCubit,
      sourcePath,
      newPath,
      type,
      recursive,
    );
  }

  /// Copies the entry at [sourcePath] to [destinationPath].
  ///
  /// If [destinationRepoCubit] is not null, the entry will be copied using the
  /// [destinationRepoCubit].
  Future<void> _copyEntry(
    RepoCubit? destinationRepoCubit,
    String sourcePath,
    String destinationPath,
    EntryType type,
    bool recursive,
  ) async =>
      _originRepoCubit.copyEntry(
        source: sourcePath,
        destination: destinationPath,
        type: type,
        destinationRepoCubit: destinationRepoCubit,
        recursive: recursive,
      );
}<|MERGE_RESOLUTION|>--- conflicted
+++ resolved
@@ -40,15 +40,6 @@
     final path = _entry.path;
     final type = _entry is FileEntry ? EntryType.file : EntryType.directory;
 
-<<<<<<< HEAD
-    final exist = await dstRepo.entryExists(dstFolderPath);
-    if (!exist) {
-      await _pickModeAndCopyEntry(
-        toRepoCubit,
-        _srcPath,
-        dstFolderPath,
-        _type,
-=======
     final fromPathSegment = repo_path
         .basename(
           path,
@@ -60,14 +51,13 @@
 
     final destinationRepoCubit = (currentRepoCubit ?? _originRepoCubit);
 
-    final exist = await destinationRepoCubit.exists(newPath);
-    if (exist == false) {
+    final exist = await destinationRepoCubit.entryExists(newPath);
+    if (!exist) {
       await _copyEntry(
         currentRepoCubit,
         path,
         newPath,
         type,
->>>>>>> af7cdb08
         recursive,
       );
 
