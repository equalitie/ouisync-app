import 'package:flutter/material.dart';
import 'package:ouisync/ouisync.dart' show EntryType;

import '../cubits/cubits.dart' show RepoCubit;
import '../models/models.dart' show FileEntry, FileSystemEntry;
import '../widgets/widgets.dart' show DisambiguationAction;
import 'repo_path.dart' as repo_path;
import 'utils.dart' show AppLogger, EntryOps, StringExtension;

class MoveEntry with EntryOps, AppLogger {
  MoveEntry(
    BuildContext context, {
    required RepoCubit originRepoCubit,
    required FileSystemEntry entry,
    required String destinationPath,
  })  : _context = context,
        _originRepoCubit = originRepoCubit,
        _entry = entry,
        _destinationPath = destinationPath;

  final BuildContext _context;
  final RepoCubit _originRepoCubit;
  final FileSystemEntry _entry;
  final String _destinationPath;

  Future<void> move({
    required RepoCubit? currentRepoCubit,
    required bool recursive,
  }) async {
    final path = _entry.path;
    final type = _entry is FileEntry ? EntryType.file : EntryType.directory;

<<<<<<< HEAD
    final exist = await dstRepo.entryExists(dstFolderPath);
=======
    final fromPathSegment = repo_path
        .basename(
          path,
        )
        .removePrefix(
          repo_path.separator(),
        );
    final newPath = repo_path.join(_destinationPath, fromPathSegment);

    final destinationRepoCubit = (currentRepoCubit ?? _originRepoCubit);

    final exist = await destinationRepoCubit.exists(newPath);
>>>>>>> af7cdb08
    if (!exist) {
      await _pickModeAndMoveEntry(
        currentRepoCubit,
        path,
        newPath,
        type,
        recursive,
      );
      return;
    }

    final disambiguationAction = await pickEntryDisambiguationAction(
      _context,
      newPath,
      type,
    );
    switch (disambiguationAction) {
      case DisambiguationAction.replace:
        await _moveAndReplaceFile(currentRepoCubit, path, newPath);
        break;
      case DisambiguationAction.keep:
        await _renameAndMove(currentRepoCubit, path, newPath, type, recursive);
        break;
      default:
        break;
    }
  }

  Future<void> _moveAndReplaceFile(
    RepoCubit? destinationRepoCubit,
    String sourcePath,
    String destinationPath,
  ) async {
    try {
      final file = await _originRepoCubit.openFile(sourcePath);
      final fileLength = await file.length;

      await (destinationRepoCubit ?? _originRepoCubit).replaceFile(
        filePath: destinationPath,
        length: fileLength,
        fileByteStream: file.read(0, fileLength).asStream(),
      );

      await _originRepoCubit.deleteFile(sourcePath);
    } catch (e, st) {
      loggy.debug(e, st);
    }
  }

  Future<void> _renameAndMove(
    RepoCubit? toRepoCubit,
    String srcPath,
    String dstPath,
    EntryType type,
    bool recursive,
  ) async {
    final newPath = await disambiguateEntryName(
      repoCubit: (toRepoCubit ?? _originRepoCubit),
      path: dstPath,
    );

    await _pickModeAndMoveEntry(toRepoCubit, srcPath, newPath, type, recursive);
  }

  Future<void> _pickModeAndMoveEntry(
    RepoCubit? destinationRepoCubit,
    String sourcePath,
    String destinationPath,
    EntryType type,
    bool recursive,
  ) async {
    if (destinationRepoCubit == null) {
      await _originRepoCubit.moveEntry(
        source: sourcePath,
        destination: destinationPath,
      );

      return;
    }

    await _originRepoCubit.moveEntryToRepo(
      destinationRepoCubit: destinationRepoCubit,
      type: type,
      source: sourcePath,
      destination: destinationPath,
      recursive: recursive,
    );
  }
}<|MERGE_RESOLUTION|>--- conflicted
+++ resolved
@@ -30,9 +30,6 @@
     final path = _entry.path;
     final type = _entry is FileEntry ? EntryType.file : EntryType.directory;
 
-<<<<<<< HEAD
-    final exist = await dstRepo.entryExists(dstFolderPath);
-=======
     final fromPathSegment = repo_path
         .basename(
           path,
@@ -44,8 +41,7 @@
 
     final destinationRepoCubit = (currentRepoCubit ?? _originRepoCubit);
 
-    final exist = await destinationRepoCubit.exists(newPath);
->>>>>>> af7cdb08
+    final exist = await destinationRepoCubit.entryExists(newPath);
     if (!exist) {
       await _pickModeAndMoveEntry(
         currentRepoCubit,
