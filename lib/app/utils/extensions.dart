import 'dart:convert';

import 'package:flutter/material.dart';
import 'package:ouisync/ouisync.dart';

import '../../generated/l10n.dart';
import '../cubits/cubits.dart' show EntrySelectionActions, SortBy;
import '../models/models.dart' show AuthMode, AuthModeBlindOrManual;
import 'utils.dart';

extension AnyExtension<T> on T {
  /// This is inspired by
  /// [the let function in kotlin](https://kotlinlang.org/docs/scope-functions.html#let).
  /// It allows us to call a non-member function using a postfix notation which is mostly useful
  /// for null-aware function call chaining. For example, say we want a result of calling a
  /// non-member function on an expression which might evaluate to null. Normally we would have to
  /// do something like this:
  ///
  ///     var input = expression;
  ///     return input != null ? fun(input) : null;
  ///
  /// This extension allows us to take advantage of the null-aware member access operator instead:
  ///
  ///     return expression?.let(fun);
  ///
  R let<R>(R Function(T) f) => f(this);
}

extension StringExtension on String {
  String capitalize() {
    return '${this[0].toUpperCase()}${substring(1)}';
  }

  String removePrefix(String rootPath) {
    return replaceFirst(rootPath, '').trim();
  }
}

extension ToBoolean on String {
  bool toBoolean() {
    return (toLowerCase() == "true" || toLowerCase() == "1")
        ? true
        : (toLowerCase() == "false" || toLowerCase() == "0"
            ? false
            : throw UnsupportedError('The string is not a bool value'));
  }
}

extension UriExtension on Uri {
  bool isValidOuiSyncUri() {
    final isHttps = isScheme('HTTPS');
    final isOuiSync = host == 'ouisync.net';
    final hasCorrectPath = path == '/r';
    final hasToken = hasFragment;

    return isHttps && hasCorrectPath && isOuiSync && hasToken;
  }
}

extension ListExtension<T> on List<T> {
  List<T> withAdded(T value) {
    final out = List.of(this);
    out.add(value);
    return out;
  }
}

extension MapExtension<K, V> on Map<K, V> {
  Map<K, V> withAdded(K key, V value) {
    final out = Map.of(this);
    out[key] = value;
    return out;
  }

  Map<K, V> withRemoved(K key) {
    final out = Map.of(this);
    out.remove(key);
    return out;
  }
}

extension GlobalKeyExtension on GlobalKey {
  Rect? get globalPaintBounds {
    var renderObject = currentContext?.findRenderObject();
    var matrix = renderObject?.getTransformTo(null);

    if (matrix != null && renderObject?.paintBounds != null) {
      var rect = MatrixUtils.transformRect(matrix, renderObject!.paintBounds);
      return rect;
    } else {
      return null;
    }
  }
}

extension AppThemeExtension on ThemeData {
  AppTextThemeExtension get appTextStyle =>
      extension<AppTextThemeExtension>() ??
      AppTextThemeExtension(
          titleLarge: AppTypography.titleBig,
          titleMedium: AppTypography.titleMedium,
          titleSmall: AppTypography.titleSmall,
          bodyLarge: AppTypography.bodyBig,
          bodyMedium: AppTypography.bodyMedium,
          bodySmall: AppTypography.bodySmall,
          bodyMicro: AppTypography.bodyMicro,
          labelLarge: AppTypography.labelBig,
          labelMedium: AppTypography.labelMedium,
          labelSmall: AppTypography.labelSmall);
}

extension ThemeGetter on BuildContext {
  ThemeData get theme => Theme.of(this);
}

extension TextEditingControllerExtension on TextEditingController {
  void selectAll({int? baseOffset, int? extentOffset}) {
    if (text.isEmpty) return;

    baseOffset ??= 0;
    extentOffset ??= 0;

    selection = TextSelection(
        baseOffset: baseOffset, extentOffset: text.length - extentOffset);
  }
}

extension RepositoryExtension on Repository {
  static const _authModeKey = 'authMode';

  Future<AuthMode> getAuthMode() =>
      getMetadata(_authModeKey).then((data) => data != null
          ? AuthMode.fromJson(json.decode(data))
          : AuthModeBlindOrManual());

  Future<void> setAuthMode(AuthMode authMode) async {
    final newValue = json.encode(authMode.toJson());

    while (true) {
      // Currently we ignore any concurrent changes and always force the new value.
      final oldValue = await getMetadata(_authModeKey);

      try {
        await setMetadata({
          _authModeKey: (oldValue: oldValue, newValue: newValue),
        });

        break;
      } on Error catch (e) {
        if (e.code == ErrorCode.entryChanged) {
          continue;
        } else {
          rethrow;
        }
      }
    }
  }
}

extension ProgressExtension on Progress {
  double get fraction => total > 0 ? value.toDouble() / total.toDouble() : 1.0;

  bool get isComplete => value == total;
}

extension SortByLocalizedExtension on SortBy {
  String get localized {
    switch (this) {
      case SortBy.name:
        return S.current.sortByNameLabel;
      case SortBy.size:
        return S.current.sortBySizeLabel;
      case SortBy.type:
        return S.current.sortByTypeLabel;
    }
  }
<<<<<<< HEAD
=======
}

extension AccessModeLocalizedExtension on AccessMode {
  String get localized {
    switch (this) {
      case AccessMode.blind:
        return S.current.accessModeBlindLabel;
      case AccessMode.read:
        return S.current.accessModeReadLabel;
      case AccessMode.write:
        return S.current.accessModeWriteLabel;
    }
  }
}

extension EntrySelectionActionsExtension on EntrySelectionActions {
  String get localized {
    switch (this) {
      case EntrySelectionActions.download:
        return S.current.actionDownload;
      case EntrySelectionActions.copy:
        return S.current.actionCopy;
      case EntrySelectionActions.move:
        return S.current.actionMove;
      case EntrySelectionActions.delete:
        return S.current.actionDelete;
    }
  }
>>>>>>> cd58c787
}<|MERGE_RESOLUTION|>--- conflicted
+++ resolved
@@ -174,21 +174,6 @@
         return S.current.sortByTypeLabel;
     }
   }
-<<<<<<< HEAD
-=======
-}
-
-extension AccessModeLocalizedExtension on AccessMode {
-  String get localized {
-    switch (this) {
-      case AccessMode.blind:
-        return S.current.accessModeBlindLabel;
-      case AccessMode.read:
-        return S.current.accessModeReadLabel;
-      case AccessMode.write:
-        return S.current.accessModeWriteLabel;
-    }
-  }
 }
 
 extension EntrySelectionActionsExtension on EntrySelectionActions {
@@ -204,5 +189,4 @@
         return S.current.actionDelete;
     }
   }
->>>>>>> cd58c787
 }