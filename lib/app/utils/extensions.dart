--- conflicted
+++ resolved
@@ -3,11 +3,8 @@
 import 'package:flutter/material.dart';
 import 'package:ouisync/ouisync.dart';
 
-<<<<<<< HEAD
-=======
 import '../../generated/l10n.dart';
 import '../cubits/cubits.dart' show SortBy;
->>>>>>> 240a4d22
 import '../models/auth_mode.dart';
 import 'utils.dart';
 
@@ -160,8 +157,6 @@
   double get fraction => total > 0 ? value.toDouble() / total.toDouble() : 1.0;
 
   bool get isComplete => value == total;
-<<<<<<< HEAD
-=======
 }
 
 extension SortByLocalizedExtension on SortBy {
@@ -188,5 +183,4 @@
         return S.current.accessModeWriteLabel;
     }
   }
->>>>>>> 240a4d22
 }