--- conflicted
+++ resolved
@@ -84,11 +84,8 @@
   static const String titleRepositoriesList = 'Your repositories';
   static const String titleShareRepository = 'Share repository "[name]"';
   static const String titleDeleteFile = 'Delete file';
-<<<<<<< HEAD
   static const String titleNetwork = 'Network';
 
-=======
->>>>>>> cadf52bb
   static const String titleDeleteRepository = 'Delete repository';
   static const String titleExitOuiSync = 'Close OuiSync';
 
