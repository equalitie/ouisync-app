--- conflicted
+++ resolved
@@ -1,6 +1,7 @@
 import 'dart:async';
 import 'dart:io';
 import 'package:flutter_bloc/flutter_bloc.dart';
+import 'package:ouisync/ouisync.dart';
 
 import '../utils/log.dart';
 import '../utils/native.dart';
@@ -22,18 +23,11 @@
   const MountStateSuccess();
 }
 
-<<<<<<< HEAD
-class MountStateError extends MountState {
+class MountStateFailure extends MountState {
   final Object error; // any error can be thrown in dart
   final StackTrace stack;
 
-  const MountStateError(this.error, this.stack);
-=======
-class MountStateFailure extends MountState {
-  final OuisyncException exception;
-
-  const MountStateFailure(this.exception);
->>>>>>> aaa3a701
+  const MountStateFailure(this.error, this.stack);
 }
 
 class MountCubit extends Cubit<MountState> with CubitActions, AppLogger {
@@ -47,21 +41,14 @@
     emitUnlessClosed(MountStateMounting());
 
     try {
-<<<<<<< HEAD
-      await mounter.init();
-      emitUnlessClosed(MountStateSuccess());
-    } catch (error, stack) {
-      emitUnlessClosed(MountStateError(error, stack));
-=======
       final mountRoot = await _defaultMountRoot;
       await session.setMountRoot(mountRoot);
 
       emitUnlessClosed(
         mountRoot != null ? MountStateSuccess() : MountStateDisabled(),
       );
-    } on OuisyncException catch (error) {
-      emitUnlessClosed(MountStateFailure(error));
->>>>>>> aaa3a701
+    } catch (error, stack) {
+      emitUnlessClosed(MountStateFailure(error, stack));
     }
   }
 
