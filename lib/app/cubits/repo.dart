import 'dart:async';
import 'dart:io' as io;

import 'package:equatable/equatable.dart';
import 'package:flutter_bloc/flutter_bloc.dart';
import 'package:mime/mime.dart';
import 'package:ouisync/native_channels.dart';
import 'package:ouisync/ouisync.dart';
import 'package:ouisync/state_monitor.dart';
import 'package:shelf/shelf_io.dart';
import 'package:stream_transform/stream_transform.dart';

import '../../generated/l10n.dart';
import '../models/models.dart';
import '../utils/repo_path.dart' as repo_path;
import '../utils/utils.dart';
import 'cubits.dart';

class RepoState extends Equatable {
  final bool isLoading;
  final Map<String, Job> uploads;
  final Map<String, Job> downloads;
  final bool isDhtEnabled;
  final bool isPexEnabled;
  final bool isCacheServersEnabled;
  final bool requestPassword;
  final RepoLocation location;
  final AuthMode authMode;
  final AccessMode accessMode;
  final String infoHash;
  final FolderState currentFolder;
  final MountState mountState;

  RepoState({
    this.isLoading = false,
    this.uploads = const {},
    this.downloads = const {},
    this.isDhtEnabled = false,
    this.isPexEnabled = false,
    this.isCacheServersEnabled = false,
    this.requestPassword = false,
    required this.location,
    required this.authMode,
    this.infoHash = "",
    this.accessMode = AccessMode.blind,
    this.currentFolder = const FolderState(),
    this.mountState = const MountStateDisabled(),
  });

  RepoState copyWith({
    bool? isLoading,
    Map<String, Job>? uploads,
    Map<String, Job>? downloads,
    String? message,
    bool? isDhtEnabled,
    bool? isPexEnabled,
    bool? isCacheServersEnabled,
    bool? requestPassword,
    RepoLocation? location,
    AuthMode? authMode,
    AccessMode? accessMode,
    String? infoHash,
    FolderState? currentFolder,
    MountState? mountState,
  }) =>
      RepoState(
        isLoading: isLoading ?? this.isLoading,
        uploads: uploads ?? this.uploads,
        downloads: downloads ?? this.downloads,
        isDhtEnabled: isDhtEnabled ?? this.isDhtEnabled,
        isPexEnabled: isPexEnabled ?? this.isPexEnabled,
        isCacheServersEnabled:
            isCacheServersEnabled ?? this.isCacheServersEnabled,
        requestPassword: requestPassword ?? this.requestPassword,
        location: location ?? this.location,
        authMode: authMode ?? this.authMode,
        accessMode: accessMode ?? this.accessMode,
        infoHash: infoHash ?? this.infoHash,
        currentFolder: currentFolder ?? this.currentFolder,
        mountState: mountState ?? this.mountState,
      );

  @override
  List<Object?> get props => [
        isLoading,
        uploads,
        downloads,
        isDhtEnabled,
        isPexEnabled,
        isCacheServersEnabled,
        requestPassword,
        location,
        authMode,
        accessMode,
        infoHash,
        currentFolder,
        mountState,
      ];

  bool get canRead => accessMode != AccessMode.blind;
  bool get canWrite => accessMode == AccessMode.write;
}

class RepoCubit extends Cubit<RepoState> with CubitActions, AppLogger {
  final _currentFolder = Folder();
  final NativeChannels _nativeChannels;
  final NavigationCubit _navigation;
  final EntryBottomSheetCubit _bottomSheet;
  final Repository _repo;
  final Cipher _pathCipher;
  final CacheServers _cacheServers;

  RepoCubit._(
    this._nativeChannels,
    this._navigation,
    this._bottomSheet,
    this._repo,
    this._pathCipher,
    this._cacheServers,
    super.state,
  ) {
    _currentFolder.repo = this;
  }

  static Future<RepoCubit> create({
    required NativeChannels nativeChannels,
    required Repository repo,
    required Session session,
    required RepoLocation location,
    required NavigationCubit navigation,
    required EntryBottomSheetCubit bottomSheet,
    required CacheServers cacheServers,
  }) async {
    final authMode = await repo.getAuthMode();

    var state = RepoState(
      location: location,
      authMode: authMode,
    );

    final infoHash = await repo.infoHash;
    final accessMode = await repo.accessMode;

    state = state.copyWith(
      infoHash: infoHash,
      accessMode: accessMode,
    );

    if (await repo.isSyncEnabled) {
      final isDhtEnabled = await repo.isDhtEnabled;
      final isPexEnabled = await repo.isPexEnabled;

      state = state.copyWith(
        isDhtEnabled: isDhtEnabled,
        isPexEnabled: isPexEnabled,
      );
    }

    final pathCipher = await Cipher.newWithRandomKey();

    final cubit = RepoCubit._(
      nativeChannels,
      navigation,
      bottomSheet,
      repo,
      pathCipher,
      cacheServers,
      state,
    );

    await cubit.mount();

    // Fetching the cache server state involves network request which might take a long time. Using
    // `unawaited` to avoid blocking this function on it.
    unawaited(cubit._updateCacheServersState());

    return cubit;
  }

  RepoLocation get location => state.location;
  String get name => state.location.name;
  AccessMode get accessMode => state.accessMode;
  String get currentFolder => _currentFolder.state.path;
  Stream<void> get events => _repo.events;

  Future<void> delete() => _repo.delete();

  void setCurrent() {
    _nativeChannels.repository = _repo;
  }

  void updateNavigation({required bool isFolder}) {
    _navigation.current(location, currentFolder, isFolder);
  }

  void showMoveEntryBottomSheet({
    required BottomSheetType sheetType,
    required String entryPath,
    required EntryType entryType,
  }) {
    _bottomSheet.showMoveEntry(
      repoCubit: this,
      navigationCubit: _navigation,
      entryPath: entryPath,
      entryType: entryType,
    );
  }

  Future<void> enableSync() async {
    await _repo.setSyncEnabled(true);

    // DHT and PEX states can only be queried when sync is enabled, so let's do it here.
    final isDhtEnabled = await _repo.isDhtEnabled;
    final isPexEnabled = await _repo.isPexEnabled;

    emitUnlessClosed(state.copyWith(
      isDhtEnabled: isDhtEnabled,
      isPexEnabled: isPexEnabled,
    ));
  }

  Future<void> setDhtEnabled(bool value) async {
    if (state.isDhtEnabled == value) {
      return;
    }

    await _repo.setDhtEnabled(value);

    emitUnlessClosed(state.copyWith(isDhtEnabled: value));
  }

  Future<void> setPexEnabled(bool value) async {
    if (state.isPexEnabled == value) {
      return;
    }

    await _repo.setPexEnabled(value);

    emitUnlessClosed(state.copyWith(isPexEnabled: value));
  }

  Future<void> setCacheServersEnabled(bool value) async {
    // Update the state to the desired value for immediate feedback...
    emitUnlessClosed(state.copyWith(isCacheServersEnabled: value));
    await _cacheServers.setEnabled(_repo, value);
    // ...then fetch the actual value and update the state again. This is needed because some of
    // the cache server requests might fail.
    await _updateCacheServersState();
  }

  Future<void> _updateCacheServersState() async {
    final value = await _cacheServers.isEnabledForRepo(_repo);
    emitUnlessClosed(state.copyWith(isCacheServersEnabled: value));
  }

<<<<<<< HEAD
  Future<Directory> openDirectory(String path) => Directory.read(_repo, path);

=======
>>>>>>> aaa3a701
  // This operator is required for the DropdownMenuButton to show entries properly.
  @override
  bool operator ==(Object other) {
    if (identical(this, other)) return true;
    return other is RepoCubit && state.infoHash == other.state.infoHash;
  }

  @override
  int get hashCode => state.infoHash.hashCode;

  Future<ShareToken> createShareToken(
    AccessMode accessMode, {
    String? password,
  }) async {
    return await _repo.share(
      accessMode: accessMode,
      secret: password != null ? LocalPassword(password) : null,
    );
  }

<<<<<<< HEAD
  Future<Uint8List> get credentials => _repo.credentials;

  Future<void> setCredentials(Uint8List credentials) async {
    await _repo.setCredentials(credentials);
    final accessMode = await _repo.accessMode;
    emitUnlessClosed(state.copyWith(accessMode: accessMode));
  }

  Future<void> resetCredentials(ShareToken token) async {
    await _repo.resetAccess(token);
    final accessMode = await _repo.accessMode;
    emitUnlessClosed(state.copyWith(accessMode: accessMode));
  }

=======
>>>>>>> aaa3a701
  Future<void> mount() async {
    try {
      await _repo.mount();
      emitUnlessClosed(state.copyWith(mountState: const MountStateSuccess()));
<<<<<<< HEAD
    } catch (error, stack) {
      emitUnlessClosed(state.copyWith(mountState: MountStateError(error, stack)));
=======
    } on OuisyncException catch (e) {
      emitUnlessClosed(state.copyWith(
        mountState: MountStateFailure(e),
      ));
>>>>>>> aaa3a701
    }
  }

  Future<void> unmount() async {
    try {
      await _repo.unmount();
      emitUnlessClosed(state.copyWith(mountState: const MountStateDisabled()));
    } catch (_) {}
  }

  Future<String?> get mountPoint => _repo.mountPoint;

  Future<bool> entryExists(String path) => _repo.entryExists(path);

<<<<<<< HEAD
    return "$mountPoint/$name";
  }

  Future<bool> exists(String path) async {
    return await _repo.entryExists(path);
  }

  Future<EntryType?> type(String path) => _repo.entryType(path);
=======
  Future<EntryType?> entryType(String path) => _repo.entryType(path);
>>>>>>> aaa3a701

  Future<Progress> get syncProgress => _repo.syncProgress;

  Future<NetworkStats> get networkStats => _repo.networkStats;

  // Get the state monitor of this particular repository. That is 'root >
  // Repositories > this repository ID'.
  StateMonitor? get stateMonitor => _repo.stateMonitor;

  Future<void> navigateTo(String destination) async {
    emitUnlessClosed(state.copyWith(isLoading: true));

    _currentFolder.goTo(destination);
    await refresh();

    emitUnlessClosed(state.copyWith(isLoading: false));
  }

  Future<List<FileSystemEntry>> getFolderContents(String path) async {
    String? error;

    final content = <FileSystemEntry>[];

    // If the directory does not exist, the following command will throw.
    final directory = await Directory.read(_repo, path);

    try {
      for (final dirEntry in directory) {
        final entryPath = repo_path.join(path, dirEntry.name);

        final entry = switch (dirEntry.entryType) {
          EntryType.file => FileEntry(
              path: entryPath,
              size: await _getFileSize(entryPath),
            ),
          EntryType.directory => DirectoryEntry(path: entryPath),
        };

        content.add(entry);
      }
    } catch (e, st) {
      loggy.app('Traversing directory $path exception', e, st);
      error = e.toString();
    }

    if (error != null) {
      throw error;
    }

    return content;
  }

  Future<bool> isFolderEmpty(String path) async {
    final directory = await Directory.read(_repo, path);
    return directory.isEmpty;
  }

  Future<bool> createFolder(String folderPath) async {
    emitUnlessClosed(state.copyWith(isLoading: true));

    try {
      await Directory.create(_repo, folderPath);
      _currentFolder.goTo(folderPath);
      return true;
    } catch (e, st) {
      loggy.app('Directory $folderPath creation failed', e, st);
      return false;
    } finally {
      await refresh();
    }
  }

  Future<bool> deleteFolder(String path, bool recursive) async {
    emitUnlessClosed(state.copyWith(isLoading: true));

    try {
      await Directory.remove(_repo, path, recursive: recursive);
      return true;
    } catch (e, st) {
      loggy.app('Directory $path deletion failed', e, st);
      return false;
    } finally {
      await refresh();
    }
  }

  Future<void> saveFile({
    required String filePath,
    required int length,
    required Stream<List<int>> fileByteStream,
    File? currentFile,
  }) async {
    if (state.uploads.containsKey(filePath)) {
      showSnackBar(S.current.messageFileIsDownloading);
      return;
    }

    final file = currentFile ?? await _createFile(filePath);

    if (file == null) {
      showSnackBar(S.current.messageNewFileError(filePath));
      return;
    }

    loggy.debug('Saving file $filePath');

    final job = Job(0, length);
    emitUnlessClosed(
        state.copyWith(uploads: state.uploads.withAdded(filePath, job)));

    await refresh();

    // TODO: We should try to remove the file in case of exception or user cancellation.

    try {
      int offset = 0;
      final stream = fileByteStream.takeWhile((_) => job.state.cancel == false);

      await for (final buffer in stream) {
        await file.write(offset, buffer);
        offset += buffer.length;
        job.update(offset);
      }

      loggy.debug('File saved: $filePath (${formatSize(offset)})');
    } catch (e, st) {
      loggy.debug('Save file to $filePath failed: ${e.toString()}', e, st);
      showSnackBar(S.current.messageWritingFileError(filePath));
      return;
    } finally {
      await file.close();
      await refresh();

      emitUnlessClosed(
          state.copyWith(uploads: state.uploads.withRemoved(filePath)));
    }

    if (job.state.cancel) {
      showSnackBar(S.current.messageWritingFileCanceled(filePath));
    }
  }

  Future<void> replaceFile({
    required String filePath,
    required int length,
    required Stream<List<int>> fileByteStream,
  }) async {
    try {
      await deleteFile(filePath);
    } catch (e, st) {
      loggy.error('Failed deleting file $filePath:', e, st);
    }

    await saveFile(
      filePath: filePath,
      length: length,
      fileByteStream: fileByteStream,
    );
  }

<<<<<<< HEAD
  Future<List<FileSystemEntry>> getFolderContents(String path) async {
    String? error;

    final content = <FileSystemEntry>[];

    // If the directory does not exist, the following command will throw.
    final directory = await Directory.read(_repo, path);

    try {
      for (final dirEntry in directory) {
        final entryPath = repo_path.join(path, dirEntry.name);

        final entry = switch (dirEntry.entryType) {
          EntryType.file => FileEntry(
              path: entryPath,
              size: await _getFileSize(entryPath),
            ),
          EntryType.directory => DirectoryEntry(path: entryPath),
        };

        content.add(entry);
      }
    } catch (e, st) {
      loggy.app('Traversing directory $path exception', e, st);
      error = e.toString();
    }

    if (error != null) {
      throw error;
    }

    return content;
  }

=======
>>>>>>> aaa3a701
  /// Returns which access mode does the given secret provide.
  /// TODO: It should be possible to add API which does not temporarily unlock
  /// the repository.
  Future<AccessMode> getSecretAccessMode(LocalSecret secret) async {
    final credentials = await _repo.credentials;

    try {
      await _repo.setAccessMode(AccessMode.blind);
      await _repo.setAccessMode(
        AccessMode.write,
        secret: secret,
      );
      return await _repo.accessMode;
    } finally {
      await _repo.setCredentials(credentials);
    }
  }

  Future<Access> getAccessOf(LocalSecret secret) async {
    final accessMode = await getSecretAccessMode(secret);

    return switch (accessMode) {
      AccessMode.blind => BlindAccess(),
      AccessMode.read => ReadAccess(secret),
      AccessMode.write => WriteAccess(secret),
    };
  }

  Future<void> setAuthMode(AuthMode authMode) async {
    emitUnlessClosed(state.copyWith(isLoading: true));
    await _repo.setAuthMode(authMode);
    emitUnlessClosed(state.copyWith(authMode: authMode, isLoading: false));
  }

  Future<bool> setLocalSecret({
    required LocalSecret oldSecret,
    required SetLocalSecret newSecret,
  }) async {
    emitUnlessClosed(state.copyWith(isLoading: true));

    // Grab the current credentials so we can restore the access mode when we are done.
    final credentials = await _repo.credentials;

    try {
      // First try to switch the repo to the write mode using `oldSecret`. If the secret is
      // the correct write secret we end up in write mode. If it's the correct read secret we
      // end up in read mode. Otherwise we end up in blind mode. Depending on the mode we end up
      // in, we change the corresponding secret to `newSecret`.
      await _repo.setAccessMode(AccessMode.write, secret: oldSecret);

      switch (await _repo.accessMode) {
        case AccessMode.write:
          await _repo.setAccess(
            read: EnableAccess(newSecret),
            write: EnableAccess(newSecret),
          );
          break;
        case AccessMode.read:
          await _repo.setAccess(
            read: EnableAccess(newSecret),
          );
          break;
        case AccessMode.blind:
          loggy.warning('Incorrect local secret');
          return false;
      }

      // TODO: should we update state.accessMode here ?
      return true;
    } catch (e, st) {
      loggy.error(
          'Setting local secret for repository ${location.name} failed', e, st);
      return false;
    } finally {
      await _repo.setCredentials(credentials);
      emitUnlessClosed(state.copyWith(isLoading: false));
    }
  }

  Future<void> setAccess({
    AccessChange? read,
    AccessChange? write,
  }) async {
    await _repo.setAccess(read: read, write: write);

    // Operation succeeded (did not throw), so we can set `state.accessMode`
    // based on `read` and `write`.
    AccessMode newAccessMode;

    if (read is DisableAccess && write is DisableAccess) {
      newAccessMode = AccessMode.blind;
    } else if (write is DisableAccess) {
      newAccessMode = AccessMode.read;
    } else /* `write` or both (`read` and `write`) are `EnableAccess` */ {
      newAccessMode = AccessMode.write;
    }

    emitUnlessClosed(state.copyWith(accessMode: newAccessMode));
  }

  Future<void> resetAccess(ShareToken token) async {
    await _repo.resetAccess(token);
    final accessMode = await _repo.accessMode;
    emitUnlessClosed(state.copyWith(accessMode: accessMode));
  }

  /// Unlocks the repository using the secret. The access mode the repository ends up in depends on
  /// what access mode the secret unlock (read or write).
  Future<void> unlock(LocalSecret? secret) async {
    await _repo.setAccessMode(AccessMode.write, secret: secret);
    final accessMode = await _repo.accessMode;
    emitUnlessClosed(state.copyWith(accessMode: accessMode));

    if (state.accessMode != AccessMode.blind) {
      await refresh();
    }
  }

  /// Locks the repository (switches it to blind mode)
  Future<void> lock() async {
    await _repo.setAccessMode(AccessMode.blind);
    final accessMode = await _repo.accessMode;
    emitUnlessClosed(state.copyWith(accessMode: accessMode));
  }

  /// Move this repo to another location on the filesystem.
  Future<void> move(String to) async {
    await _repo.move(to);

    emitUnlessClosed(
      state.copyWith(location: RepoLocation.fromDbPath(_repo.path)),
    );
  }

  Future<int?> _getFileSize(String path) async {
    File file;

    try {
      file = await openFile(path);
    } catch (_) {
      // Most common case of an error here is that the file hasn't been synced yet. No need to spam
      // the logs with it.
      return null;
    }

    try {
      return await file.length;
    } catch (e, st) {
      loggy.error('Failed to get size of file $path:', e, st);
      return null;
    } finally {
      await file.close();
    }
  }

  Future<Uri> previewFileUrl(String path) async {
    final encryptedHandle = await _pathCipher.encrypt(path);
    final mimeType = MimeTypeResolver().lookup(path);

    final handler = createStaticFileHandler(
        encryptedHandle, mimeType, openFile, _pathCipher);

    final server = await serve(handler, Constants.fileServerAuthority, 0);
    final authority = '${server.address.host}:${server.port}';

    print('Serving file at http://$authority');

    final url = Uri.http(
      authority,
      Constants.fileServerPreviewPath,
      {Constants.fileServerHandleQuery: encryptedHandle},
    );

    return url;
  }

  Future<void> downloadFile({
    required String sourcePath,
    required String parentPath,
    required String destinationPath,
  }) async {
    if (state.downloads.containsKey(sourcePath)) {
      showSnackBar(S.current.messageFileIsDownloading);
      return;
    }

    final ouisyncFile = await File.open(_repo, sourcePath);
    final length = await ouisyncFile.length;

    final newFile = io.File(destinationPath);

    // TODO: This fails if the file exists, we should ask the user to confirm if they want to overwrite
    // the existing file.
    final sink = newFile.openWrite();
    int offset = 0;

    final job = Job(0, length);
    emitUnlessClosed(
        state.copyWith(downloads: state.downloads.withAdded(sourcePath, job)));

    try {
      while (job.state.cancel == false) {
        late List<int> chunk;

        await Future.wait([
          ouisyncFile.read(offset, Constants.bufferSize).then((ch) {
            chunk = ch;
          }),
          sink.flush()
        ]);

        offset += chunk.length;

        sink.add(chunk);

        if (chunk.length < Constants.bufferSize) {
          break;
        }

        job.update(offset);
      }
    } catch (e, st) {
      loggy.app('Download file $sourcePath exception', e, st);
      showSnackBar(S.current.messageDownloadingFileError(sourcePath));
    } finally {
      showSnackBar(S.current.messageDownloadFileLocation(parentPath));
      emitUnlessClosed(
          state.copyWith(downloads: state.downloads.withRemoved(sourcePath)));

      await Future.wait(
          [sink.flush().then((_) => sink.close()), ouisyncFile.close()]);
    }
  }

  Future<bool> moveEntry({
    required String source,
    required String destination,
  }) async {
    emitUnlessClosed(state.copyWith(isLoading: true));

    try {
      await _repo.moveEntry(source, destination);
      return true;
    } catch (e, st) {
      loggy.app('Move entry from $source to $destination failed', e, st);
      return false;
    } finally {
      await refresh();
    }
  }

  Future<bool> moveEntryToRepo({
    required RepoCubit destinationRepoCubit,
    required EntryType type,
    required String source,
    required String destination,
  }) async {
    emitUnlessClosed(state.copyWith(isLoading: true));
    try {
      final result = type == EntryType.file
          ? await _moveFileToRepo(
              destinationRepoCubit,
              source,
              destination,
            )
          : await _moveFolderToRepo(
              destinationRepoCubit,
              source,
              destination,
            );

      return result;
    } catch (e, st) {
      loggy.app('Move entry from $source to $destination failed', e, st);
      return false;
    } finally {
      await destinationRepoCubit.refresh();
      await refresh();
    }
  }

  Future<bool> _moveFileToRepo(
    RepoCubit destinationRepoCubit,
    String source,
    String destination,
  ) async {
    final originFile = await openFile(source);
    final originFileLength = await originFile.length;

    await destinationRepoCubit.saveFile(
      filePath: destination,
      length: originFileLength,
      fileByteStream: originFile.read(0, originFileLength).asStream(),
    );

    await File.remove(_repo, source);
    return true;
  }

  Future<bool> _moveFolderToRepo(
    RepoCubit destinationRepoCubit,
    String source,
    String destination,
  ) async {
    final createFolderOk = await destinationRepoCubit.createFolder(destination);
    if (!createFolderOk) return false;

    final contents = await Directory.read(_repo, source);
    for (var entry in contents) {
      final from = repo_path.join(source, entry.name);
      final to = repo_path.join(destination, entry.name);
      final moveOk = entry.entryType == EntryType.file
          ? await _moveFileToRepo(destinationRepoCubit, from, to)
          : await _moveFolderToRepo(destinationRepoCubit, from, to);

      if (!moveOk) return false;
    }

    await Directory.remove(_repo, source);
    return true;
  }

  Future<bool> deleteFile(String filePath) async {
    emitUnlessClosed(state.copyWith(isLoading: true));

    try {
      await File.remove(_repo, filePath);
      return true;
    } catch (e, st) {
      loggy.app('Delete file $filePath failed', e, st);
      return false;
    } finally {
      await refresh();
    }
  }

  Future<void> refresh({
    SortBy? sortBy = SortBy.name,
    SortDirection? sortDirection = SortDirection.asc,
  }) async {
    final path = state.currentFolder.path;
    bool errorShown = false;

    try {
      while (state.canRead) {
        bool success = await _currentFolder.refresh(
            sortBy: sortBy, sortDirection: sortDirection);

        if (success) break;
        if (_currentFolder.state.isRoot) break;

        _currentFolder.goUp();

        if (!errorShown) {
          errorShown = true;
          showSnackBar(S.current.messageErrorCurrentPathMissing(path));
        }
      }
    } catch (e) {
      showSnackBar(e.toString());
    }

    emitUnlessClosed(state.copyWith(
      currentFolder: _currentFolder.state,
      isLoading: false,
    ));
  }

  StreamSubscription<void> autoRefresh() =>
      _repo.events.asyncMapSample((_) => refresh()).listen(null);

  Future<File?> _createFile(String newFilePath) async {
    File? newFile;

    try {
      newFile = await File.create(_repo, newFilePath);
    } catch (e, st) {
      loggy.app('File creation $newFilePath failed', e, st);
    }

    return newFile;
  }

  Future<File> openFile(String path) => File.open(_repo, path);

  Future<PasswordSalt?> getCurrentModePasswordSalt() async {
    if (accessMode == AccessMode.read) {
      return await _repo.getReadPasswordSalt();
    } else if (accessMode == AccessMode.write) {
      return await _repo.getWritePasswordSalt();
    }
    return null;
  }
}<|MERGE_RESOLUTION|>--- conflicted
+++ resolved
@@ -253,11 +253,6 @@
     emitUnlessClosed(state.copyWith(isCacheServersEnabled: value));
   }
 
-<<<<<<< HEAD
-  Future<Directory> openDirectory(String path) => Directory.read(_repo, path);
-
-=======
->>>>>>> aaa3a701
   // This operator is required for the DropdownMenuButton to show entries properly.
   @override
   bool operator ==(Object other) {
@@ -278,36 +273,12 @@
     );
   }
 
-<<<<<<< HEAD
-  Future<Uint8List> get credentials => _repo.credentials;
-
-  Future<void> setCredentials(Uint8List credentials) async {
-    await _repo.setCredentials(credentials);
-    final accessMode = await _repo.accessMode;
-    emitUnlessClosed(state.copyWith(accessMode: accessMode));
-  }
-
-  Future<void> resetCredentials(ShareToken token) async {
-    await _repo.resetAccess(token);
-    final accessMode = await _repo.accessMode;
-    emitUnlessClosed(state.copyWith(accessMode: accessMode));
-  }
-
-=======
->>>>>>> aaa3a701
   Future<void> mount() async {
     try {
       await _repo.mount();
       emitUnlessClosed(state.copyWith(mountState: const MountStateSuccess()));
-<<<<<<< HEAD
     } catch (error, stack) {
-      emitUnlessClosed(state.copyWith(mountState: MountStateError(error, stack)));
-=======
-    } on OuisyncException catch (e) {
-      emitUnlessClosed(state.copyWith(
-        mountState: MountStateFailure(e),
-      ));
->>>>>>> aaa3a701
+      emitUnlessClosed(state.copyWith(mountState: MountStateFailure(error, stack)));
     }
   }
 
@@ -322,18 +293,7 @@
 
   Future<bool> entryExists(String path) => _repo.entryExists(path);
 
-<<<<<<< HEAD
-    return "$mountPoint/$name";
-  }
-
-  Future<bool> exists(String path) async {
-    return await _repo.entryExists(path);
-  }
-
-  Future<EntryType?> type(String path) => _repo.entryType(path);
-=======
   Future<EntryType?> entryType(String path) => _repo.entryType(path);
->>>>>>> aaa3a701
 
   Future<Progress> get syncProgress => _repo.syncProgress;
 
@@ -494,43 +454,6 @@
     );
   }
 
-<<<<<<< HEAD
-  Future<List<FileSystemEntry>> getFolderContents(String path) async {
-    String? error;
-
-    final content = <FileSystemEntry>[];
-
-    // If the directory does not exist, the following command will throw.
-    final directory = await Directory.read(_repo, path);
-
-    try {
-      for (final dirEntry in directory) {
-        final entryPath = repo_path.join(path, dirEntry.name);
-
-        final entry = switch (dirEntry.entryType) {
-          EntryType.file => FileEntry(
-              path: entryPath,
-              size: await _getFileSize(entryPath),
-            ),
-          EntryType.directory => DirectoryEntry(path: entryPath),
-        };
-
-        content.add(entry);
-      }
-    } catch (e, st) {
-      loggy.app('Traversing directory $path exception', e, st);
-      error = e.toString();
-    }
-
-    if (error != null) {
-      throw error;
-    }
-
-    return content;
-  }
-
-=======
->>>>>>> aaa3a701
   /// Returns which access mode does the given secret provide.
   /// TODO: It should be possible to add API which does not temporarily unlock
   /// the repository.
