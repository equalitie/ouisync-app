--- conflicted
+++ resolved
@@ -761,11 +761,6 @@
   Future<void> _unlockRepositoryCallback(
       {required String databaseId, required String repositoryName}) async {
     final databaseId = widget.settings.getDatabaseId(repositoryName);
-<<<<<<< HEAD
-    final biometricsResult =
-        await Biometrics.getRepositoryPassword(databaseId: databaseId);
-=======
->>>>>>> f4a6d9c8
 
     BiometricsResult biometricsResult = BiometricsResult(value: null);
 
@@ -792,15 +787,9 @@
       return;
     }
 
-<<<<<<< HEAD
-    // Unlock using biometrics
-    await _unlockRepository(
-        repositoryName: repositoryName, password: biometricsResult.value!);
-=======
     // Unlock manually
     await _getRepositoryPasswordDialog(
         databaseId: databaseId, repositoryName: repositoryName);
->>>>>>> f4a6d9c8
   }
 
   Future<void> _getRepositoryPasswordDialog(
