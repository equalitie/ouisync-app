import 'dart:async';
import 'dart:io' as io;

import 'package:build_context_provider/build_context_provider.dart';
import 'package:flutter/material.dart';
import 'package:flutter/services.dart';
import 'package:flutter_bloc/flutter_bloc.dart';
import 'package:move_to_background/move_to_background.dart';
import 'package:ouisync_plugin/native_channels.dart';
import 'package:ouisync_plugin/ouisync_plugin.dart';
import 'package:ouisync_plugin/state_monitor.dart' as oui;
import 'package:package_info_plus/package_info_plus.dart';
import 'package:path/path.dart' as system_path;
import 'package:receive_sharing_intent/receive_sharing_intent.dart';
import 'package:url_launcher/url_launcher.dart';
import 'package:url_launcher/url_launcher_string.dart';

import '../../generated/l10n.dart';
import '../cubits/cubits.dart';
import '../models/models.dart';
import '../utils/click_counter.dart';
import '../utils/platform/platform.dart';
import '../utils/utils.dart';
import '../widgets/widgets.dart';
import 'pages.dart';

typedef BottomSheetCallback = void Function(
  Widget? widget,
  double maxHeight,
  String entryPath,
);

typedef MoveEntryCallback = Future<bool> Function(
  String origin,
  String path,
  EntryType type,
);

typedef PreviewFileCallback = Future<void> Function(
  RepoCubit repo,
  FileEntry entry,
  bool useDefaultApp,
);

class MainPage extends StatefulWidget {
  const MainPage({
    required this.windowManager,
    required this.session,
    required this.nativeChannels,
    required this.settings,
    required this.mediaReceiver,
    required this.packageInfo,
  });

  final PlatformWindowManager windowManager;
  final Session session;
  final NativeChannels nativeChannels;
  final Settings settings;
  final MediaReceiver mediaReceiver;
  final PackageInfo packageInfo;

  @override
  State<StatefulWidget> createState() => _MainPageState(
        windowManager: windowManager,
        session: session,
        nativeChannels: nativeChannels,
        settings: settings,
      );
}

class _MainPageState extends State<MainPage>
    with TickerProviderStateMixin, AppLogger {
  final Cubits _cubits;

  final _bottomSheetInfo = ValueNotifier<BottomSheetInfo>(BottomSheetInfo(
    type: BottomSheetType.gone,
    neededPadding: 0.0,
    entry: '',
  ));

  final exitClickCounter = ClickCounter(timeoutMs: 3000);

  final _appSettingsIconFocus =
      FocusNode(debugLabel: 'app_settings_icon_focus');

  final _fabFocus = FocusNode(debugLabel: 'fab_focus');

  _MainPageState._(this._cubits);

  factory _MainPageState({
    required PlatformWindowManager windowManager,
    required Session session,
    required NativeChannels nativeChannels,
    required Settings settings,
  }) {
    final bottomSheet = EntryBottomSheetCubit();
    final navigation = NavigationCubit();
    final repositories = ReposCubit(
      session: session,
      nativeChannels: nativeChannels,
      settings: settings,
      navigation: navigation,
      bottomSheet: bottomSheet,
      cacheServers: CacheServers(Constants.cacheServers),
    );
    final powerControl = PowerControl(session, settings);
    final panicCounter = StateMonitorIntCubit(
      repositories.rootStateMonitor
          .child(oui.MonitorId.expectUnique("Session")),
      "panic_counter",
    );

    final mount = MountCubit(session);
    final mountPoint = settings.getMountPoint();
    if (mountPoint != null) {
      unawaited(mount.mount(mountPoint));
    }

    final upgradeExists =
        UpgradeExistsCubit(session.currentProtocolVersion, settings);

    return _MainPageState._(Cubits(
      repositories: repositories,
      powerControl: powerControl,
      panicCounter: panicCounter,
      upgradeExists: upgradeExists,
      windowManager: windowManager,
      mount: mount,
      navigation: navigation,
      bottomSheet: bottomSheet,
    ));
  }

  RepoEntry? get _currentRepo => _cubits.repositories.currentRepo;

  late final SortListCubit _sortListCubit;

  @override
  void initState() {
    _sortListCubit = SortListCubit.create(
        sortBy: SortBy.name,
        direction: SortDirection.asc,
        listType: ListType.repos);

    super.initState();

    widget.session.networkEvents.listen((event) async {
      switch (event) {
        case NetworkEvent.peerSetChange:
          break;
        case NetworkEvent.protocolVersionMismatch:
          {
            final highest = await widget.session.highestSeenProtocolVersion;
            await _cubits.upgradeExists.foundVersion(highest);
          }
          break;
      }
    });

    unawaited(_cubits.repositories.init());
    unawaited(_cubits.powerControl.init());

    /// The MediaReceiver uses the MediaReceiverMobile (_mediaIntentSubscription,
    /// _textIntentSubscription), or the MediaReceiverWindows (DropTarget),
    /// depending on the platform.
    widget.mediaReceiver.controller.stream.listen(handleReceivedMedia);

    if (io.Platform.isWindows) {
      checkForDokan();
    }
  }

  @override
  void dispose() {
    unawaited(_cubits.repositories.close());

    _bottomSheetInfo.dispose();
    _appSettingsIconFocus.dispose();
    _fabFocus.dispose();

    super.dispose();
  }

  getContent() {
    final current = _currentRepo;
    if (current is OpenRepoEntry) {
      current.cubit.refresh();
    }
  }

  void checkForDokan() {
    final dokanCheck = DokanCheck(
      requiredMayor: Constants.dokanMayorRequired,
      minimumRequiredVersion: Constants.dokanMinimunVersion,
    );

    final dokanCheckResult = dokanCheck.checkDokanInstallation();
    final result = dokanCheckResult.result;

    if (result == null) return;

    switch (result) {
      case DokanResult.sameVersion:
      case DokanResult.newerVersionMayor:
        {
          // No install required
          loggy.app('The Dokan version installed is supported: ${result.name}');
        }
      case DokanResult.notFound:
        {
          //Install Dokan using the bundled MSI
          WidgetsBinding.instance.addPostFrameCallback(
            (_) {
              unawaited(
                showDialog(
                  context: context,
                  barrierDismissible: false,
                  builder: (BuildContext context) => AlertDialog(
                    title: Flex(
                      direction: Axis.horizontal,
                      children: [
                        Fields.constrainedText(
                          S.current.titleDokanMissing,
                          style: context.theme.appTextStyle.titleMedium,
                          maxLines: 2,
                        )
                      ],
                    ),
                    content: SingleChildScrollView(
                      child: ListBody(
                        children: [
                          RichText(
                            text: TextSpan(
                              style: context.theme.appTextStyle.bodyMedium,
                              children: [
                                TextSpan(
                                    text:
                                        '${S.current.messageInstallDokanForOuisyncP1} '),
                                Fields.linkTextSpan(
                                  context,
                                  S.current.messageDokan,
                                  _launchDokanGitHub,
                                ),
                                TextSpan(
                                    text:
                                        ' ${S.current.messageInstallDokanForOuisyncP2}')
                              ],
                            ),
                          ),
                        ],
                      ),
                    ),
                    actions: [
                      TextButton(
                        child: Text(S.current.actionSkip.toUpperCase()),
                        onPressed: () => Navigator.of(context).pop(false),
                      ),
                      TextButton(
                        child: Text(S.current.actionInstallDokan.toUpperCase()),
                        onPressed: () => Navigator.of(context).pop(true),
                      )
                    ],
                  ),
                ).then(
                  (installDokan) async {
                    if (installDokan ?? false) {
                      unawaited(_installBundledDokan(
                          dokanCheck.runDokanMsiInstallation));
                    }
                  },
                ),
              );
            },
          );
        }
      case DokanResult.differentMayor:
        {
          WidgetsBinding.instance.addPostFrameCallback(
            (_) {
              unawaited(
                showDialog(
                  context: context,
                  barrierDismissible: false,
                  builder: (BuildContext context) => AlertDialog(
                    title: Flex(
                      direction: Axis.horizontal,
                      children: [
                        Fields.constrainedText(
                          S.current.titleDokanInstallationFound,
                          style: context.theme.appTextStyle.titleMedium,
                          maxLines: 2,
                        )
                      ],
                    ),
                    content: SingleChildScrollView(
                      child: ListBody(
                        children: [
                          RichText(
                            text: TextSpan(
                              style: context.theme.appTextStyle.bodyMedium,
                              children: [
                                TextSpan(
                                    text:
                                        '${S.current.messageDokanDifferentMayorP1} '),
                                Fields.linkTextSpan(
                                  context,
                                  S.current.messageDokan,
                                  _launchDokanGitHub,
                                ),
                                TextSpan(
                                    text:
                                        ' ${S.current.messageDokanDifferentMayorP2}')
                              ],
                            ),
                          ),
                        ],
                      ),
                    ),
                    actions: [
                      TextButton(
                        child: Text(S.current.actionSkip.toUpperCase()),
                        onPressed: () => Navigator.of(context).pop(false),
                      ),
                      TextButton(
                        child: Text(S.current.actionInstallDokan.toUpperCase()),
                        onPressed: () => Navigator.of(context).pop(true),
                      )
                    ],
                  ),
                ).then(
                  (installDokan) async {
                    if (installDokan ?? false) {
                      unawaited(_installBundledDokan(
                          dokanCheck.runDokanMsiInstallation));
                    }
                  },
                ),
              );
            },
          );
        }
      case DokanResult.olderVersionMayor:
        {
          WidgetsBinding.instance.addPostFrameCallback(
            (_) => unawaited(
              showDialog(
                context: context,
                barrierDismissible: false,
                builder: (BuildContext context) => AlertDialog(
                  title: Flex(
                    direction: Axis.horizontal,
                    children: [
                      Fields.constrainedText(
                        S.current.titleDokanInstallationFound,
                        style: context.theme.appTextStyle.titleMedium,
                        maxLines: 2,
                      )
                    ],
                  ),
                  content: SingleChildScrollView(
                    child: ListBody(
                      children: [
                        RichText(
                          text: TextSpan(
                            style: context.theme.appTextStyle.bodyMedium,
                            children: [
                              TextSpan(
                                  text:
                                      '${S.current.messageDokanDifferentMayorP1} '),
                              Fields.linkTextSpan(
                                context,
                                S.current.messageDokan,
                                _launchDokanGitHub,
                              ),
                              TextSpan(
                                  text:
                                      ' ${S.current.messageDokanOlderVersionP2}')
                            ],
                          ),
                        ),
                      ],
                    ),
                  ),
                  actions: [
                    TextButton(
                      child: Text(S.current.actionCloseCapital),
                      onPressed: () =>
                          Navigator.of(context, rootNavigator: true).pop(false),
                    )
                  ],
                ),
              ).then(
                (installDokan) async {
                  if (installDokan ?? false) {
                    unawaited(_installBundledDokan(
                        dokanCheck.runDokanMsiInstallation));
                  }
                },
              ),
            ),
          );
        }
    }
  }

  void _launchDokanGitHub(BuildContext context) async {
    final title = Text('Dokan');
    await Fields.openUrl(context, title, Constants.dokanUrl);
  }

  Future<void> _installBundledDokan(
      Future<bool?> Function() runDokanMsiInstallation) async {
    final installationResult = await runDokanMsiInstallation();

    if (installationResult == null) {
      return;
    }

    if (installationResult) {
      final mountPoint = _cubits.repositories.settings.getMountPoint();
      if (mountPoint != null) {
        unawaited(_cubits.mount.mount(mountPoint));
      }

      return;
    }

    await Dialogs.simpleAlertDialog(
      context: context,
      title: S.current.titleDokanInstallation,
      message: S.current.messageDokanInstallationFailed,
    );
  }

  Widget buildMainWidget() {
    return _cubits.repositories.builder((repos) {
      final currentRepo = repos.currentRepo;
      final currentRepoCubit = currentRepo?.cubit;

      if (currentRepoCubit != null) {
        final isFolder = !repos.showList;
        currentRepoCubit.updateNavigation(isFolder: isFolder);
      }

      if (repos.repos.isNotEmpty && repos.showList) {
        /// This needs to be structured better
        /// TODO: Add sorting to repo list
        // _sortListCubit?.sortBy(SortBy.name);

        // final sortBy = SortBy.name;
        // final sortDirection =
        //     _sortListCubit?.state.direction ?? SortDirection.asc;

        /// Usiing the "back" arrow causes the app settings icon (gear) to get
        /// the focus, even if we explicitly ask for it to losse it.
        /// So for now we request focus for the FAB, then unfocused it.
        _fabFocus.requestFocus();
        _fabFocus.unfocus();

        return RepoListState(
          reposCubit: repos,
          bottomSheetInfo: _bottomSheetInfo,
          onShowRepoSettings: _showRepoSettings,
          onNewRepositoryPressed: _addRepository,
          onImportRepositoryPressed: _importRepository,
        );
      }

      if (repos.isLoading || currentRepo is LoadingRepoEntry) {
        // This one is mainly for when we're unlocking the repository,
        // because during that time the current repository is destroyed so we
        // can't show it's content.
        return const Center(child: CircularProgressIndicator());
      }

      if (currentRepo is OpenRepoEntry) {
        final navigationPath = currentRepo.cubit.state.currentFolder.path;
        currentRepo.cubit.navigateTo(navigationPath);

        return _repositoryContentBuilder(currentRepo);
      }

      if (currentRepo is MissingRepoEntry) {
        return MissingRepositoryState(
            repositoryLocation: currentRepo.location,
            errorMessage: currentRepo.error,
            errorDescription: currentRepo.errorDescription,
            onReloadRepository: null,
            reposCubit: repos);
      }

      if (currentRepo is ErrorRepoEntry) {
        // This is a general purpose error state.
        // errorDescription is required, but nullable.
        return ErrorState(
          errorMessage: currentRepo.error,
          errorDescription: currentRepo.errorDescription,
          onReload: () => repos.setCurrent(null),
        );
      }

      if (currentRepo == null) {
        return repos.repos.isNotEmpty
            ? SizedBox.shrink()
            : NoRepositoriesState(
                onNewRepositoryPressed: _addRepository,
                onImportRepositoryPressed: _importRepository);
      }

      return Center(child: Text(S.current.messageErrorUnhandledState));
    });
  }

  @override
  Widget build(BuildContext context) => Scaffold(
        appBar: _buildOuiSyncBar(),
        body: PopScope(
          // Don't pop => don't exit
          //
          // We don't want to do the pop because that would destroy the current Isolate's execution
          // context and we would lose track of open OuiSync objects (i.e. repositories, files,
          // directories, network handles,...). This is bad because even though the current execution
          // context is deleted, the OuiSync Rust global variables and threads stay alive. If the
          // user at that point tried to open the app again, this widget would try to reinitialize
          // all those variables without previously properly closing them.
          canPop: false,
          onPopInvoked: _onBackPressed,
          child: Stack(
            alignment: AlignmentDirectional.bottomEnd,
            children: <Widget>[
              Column(
                children: [Expanded(child: buildMainWidget())],
              ),
              const ListenerThatRunsFunctionsWithBuildContext(),
            ],
          ),
        ),
        floatingActionButtonLocation: FloatingActionButtonLocation.miniEndFloat,
        floatingActionButton: _cubits.repositories
            .builder((repos) => _buildFAB(context, repos.currentRepo)),
        bottomSheet: modalBottomSheet(),
      );

  Future<void> _onBackPressed(bool didPop) async {
    final currentRepo = _currentRepo;

    if (currentRepo != null) {
      if (currentRepo is OpenRepoEntry) {
        final currentFolder = currentRepo.cubit.state.currentFolder;
        if (!currentFolder.isRoot) {
          await currentRepo.cubit.navigateTo(currentFolder.parent);
          return;
        }
      }

      _cubits.repositories.showRepoList();
      return;
    }

    int clickCount = exitClickCounter.registerClick();

    if (clickCount <= 1) {
      showSnackBar(S.current.messageExitOuiSync);
    } else {
      exitClickCounter.reset();
      await MoveToBackground.moveTaskToBack();
    }
  }

  _buildOuiSyncBar() => OuiSyncBar(
        reposCubit: _cubits.repositories,
        repoPicker: RepositoriesBar(_cubits),
        appSettingsButton: _buildAppSettingsIcon(),
        searchButton: _buildSearchIcon(),
        repoSettingsButton: _buildRepoSettingsIcon(),
      );

  Widget _buildAppSettingsIcon() {
    final button = Fields.actionIcon(const Icon(Icons.settings_outlined),
        onPressed: _showAppSettings, size: Dimensions.sizeIconSmall);

    return multiBlocBuilder([
      _cubits.upgradeExists,
      _cubits.powerControl,
      _cubits.panicCounter,
      _cubits.mount,
    ], () {
      Color? color = _cubits.mainNotificationBadgeColor();

      if (color != null) {
        return Fields.addBadge(button,
            color: color, moveDownwards: 5, moveRight: 3);
      } else {
        return button;
      }
    });
  }

  Widget _buildRepoSettingsIcon() =>
      Fields.actionIcon(const Icon(Icons.more_vert_rounded),
          onPressed: () async {
        final cubit = _currentRepo?.cubit;
        if (cubit == null) {
          return;
        }

        await _showRepoSettings(context, repoCubit: cubit);
      }, size: Dimensions.sizeIconSmall);

  Widget _buildSearchIcon() => Fields.actionIcon(
        const Icon(Icons.search_rounded),
        onPressed: () {
          /// TODO: Implement searching
        },
        size: Dimensions.sizeIconSmall,
      );

  Widget _buildFAB(BuildContext context, RepoEntry? current) {
    final icon = const Icon(Icons.add_rounded);

    if (_cubits.repositories.showList) {
      if (_cubits.repositories.repos.isNotEmpty) {
        return FloatingActionButton(
          mini: true,
          focusNode: _fabFocus,
          heroTag: Constants.heroTagRepoListActions,
          child: icon,
          onPressed: () => _showRepoListActions(context),
        );
      }
    } else if (current is OpenRepoEntry) {
      return BlocBuilder<RepoCubit, RepoState>(
        bloc: current.cubit,
        builder: (context, state) => Visibility(
          visible: state.canWrite,
          child: FloatingActionButton(
            mini: true,
            focusNode: _fabFocus,
            heroTag: Constants.heroTagMainPageActions,
            child: icon,
            onPressed: () => _showDirectoryActions(context, current),
          ),
        ),
      );
    }

    return Container();
  }

  Widget _repositoryContentBuilder(OpenRepoEntry repo) =>
      BlocBuilder<RepoCubit, RepoState>(
        bloc: repo.cubit,
        builder: (context, state) => _selectLayoutWidget(),
      );

  Widget _selectLayoutWidget() {
    final current = _currentRepo;

    if (current == null || current is LoadingRepoEntry) {
      return NoRepositoriesState(
          onNewRepositoryPressed: _addRepository,
          onImportRepositoryPressed: _importRepository);
    }

    if (current is OpenRepoEntry) {
      if (!current.cubit.state.canRead) {
        return LockedRepositoryState(
          parentContext: context,
          repoCubit: current.cubit,
          masterKey: widget.settings.masterKey,
          passwordHasher: PasswordHasher(widget.session),
        );
      }

      _appSettingsIconFocus.unfocus();
      return _contentBrowser(current.cubit);
    }

    return Center(child: Text(S.current.messageErrorUnhandledState));
  }

  Widget _contentBrowser(RepoCubit repo) {
    Widget child;
    final folder = repo.state.currentFolder;

    if (folder.content.isEmpty) {
      if (repo.state.isLoading) {
        child = const Center(child: CircularProgressIndicator());
      } else {
        _fabFocus.requestFocus();
        child = NoContentsState(repository: repo, path: folder.path);
      }
    } else {
      child = _contentsList(repo);
    }

    return ValueListenableBuilder(
      valueListenable: _bottomSheetInfo,
      builder: (_, btInfo, __) => Container(
        padding: EdgeInsets.only(
          bottom: btInfo.neededPadding <= 0.0
              ? Dimensions.defaultListBottomPadding
              : btInfo.neededPadding,
        ),
        color: Colors.white,
        child: Column(
          crossAxisAlignment: CrossAxisAlignment.stretch,
          children: <Widget>[
            // TODO: A shadow would be nicer.
            const Divider(height: 1),
            if (folder.content.isNotEmpty)
              SortContentsBar(
                sortListCubit: _sortListCubit,
                reposCubit: _cubits.repositories,
              ),
            Expanded(child: child),
          ],
        ),
      ),
    );
  }

  Future<void> _previewFile(
    RepoCubit repo,
    FileEntry entry,
    bool useDefaultApp,
  ) async {
    if (io.Platform.isAndroid) {
      // TODO: Consider using `launchUrl` also here, using the 'content://' scheme.

      final previewResult = await widget.nativeChannels.previewOuiSyncFile(
        widget.packageInfo.packageName,
        entry.path,
        entry.size ?? 0,
        useDefaultApp: useDefaultApp,
      );

      if (previewResult == PreviewFileResult.previewOK) return;

      final message = switch (previewResult) {
        PreviewFileResult.mimeTypeNull => S.current.messageUnknownFileExtension,
        PreviewFileResult.noDefaultApp => S.current.messageNoAppsForThisAction,
        _ => S.current.messageFilePreviewFailed
      };

      showSnackBar(message);
    } else if (io.Platform.isWindows ||
        io.Platform.isLinux ||
        io.Platform.isMacOS) {
      final mountedDirectory = repo.mountedDirectory();
      if (mountedDirectory == null) {
        showSnackBar(S.current.messageRepositoryNotMounted);
        return;
      }

      bool previewOk = false;
      try {
        if (!io.Platform.isWindows) {
          final url = Uri.parse('file:$mountedDirectory${entry.path}');
          previewOk = await launchUrl(url);
        } else {
          // Special non ASCII characters are encoded using Escape Encoding
          // https://datatracker.ietf.org/doc/html/rfc2396#section-2.4.1
          // which are not decoded back by the url_launcher plugin on Windows
          // before passing to the system for execution. Thus on Windows
          // we use the `launchUrlString` function instead of `launchUrl`.
          final path = '$mountedDirectory${entry.path}';
          previewOk = await launchUrlString(path);
        }
      } on PlatformException catch (e, st) {
        loggy.app(
          'Preview file (desktop): Error previewing file ${entry.path}:',
          e,
          st,
        );

        showSnackBar(S.current.messagePreviewingFileFailed(entry.path));
        return;
      }

      if (!previewOk) {
        showSnackBar(S.current.messageNoAppsForThisAction);
      }
    } else {
      /// Until we have a proper implementation for OSX (iOS, macOS), we are
      /// using a local HTTP server and the internet navigator previewer.
      try {
        final url = await Dialogs.executeFutureWithLoadingDialog(
          context,
          repo.previewFileUrl(entry.path),
        );

        await launchUrl(url);
      } on PlatformException catch (e, st) {
        loggy.app(
          '(FileServer) Error previewing file ${entry.path}:',
          e,
          st,
        );
      }
    }
  }

  Widget _contentsList(RepoCubit currentRepoCubit) {
    final contents = currentRepoCubit.state.currentFolder.content;
    final totalEntries = contents.length;

    return RefreshIndicator(
      onRefresh: () async => getContent(),
      child: Container(
        child: ListView.separated(
          separatorBuilder: (context, index) => const Divider(
            height: 1,
            color: Colors.transparent,
          ),
          itemCount: totalEntries,
          itemBuilder: (context, index) {
            final entry = contents[index];
            final key = ValueKey(entry.name);

            return Column(
              children: [
                switch (entry) {
                  FileEntry entry => FileListItem(
                      key: key,
                      entry: entry,
                      repoCubit: currentRepoCubit,
                      mainAction: () async {
                        if (_bottomSheetInfo.value.type ==
                            BottomSheetType.gone) {
                          await _previewFile(currentRepoCubit, entry, true);
                          return;
                        }

                        await _showMovingEntryAlertDialog(context);
                      },
                      verticalDotsAction: () async {
                        if (_bottomSheetInfo.value.type ==
                            BottomSheetType.gone) {
                          await _showFileDetails(currentRepoCubit, entry);
                          return;
                        }

                        await _showMovingEntryAlertDialog(context);
                      }),
                  DirectoryEntry entry => DirectoryListItem(
                      key: key,
                      entry: entry,
                      mainAction: () {
                        if (_bottomSheetInfo.value.entry != entry.path) {
                          currentRepoCubit.navigateTo(entry.path);
                          return;
                        }

                        // TODO: Show toast with explanation
                      },
                      verticalDotsAction: () async {
                        if (_bottomSheetInfo.value.type ==
                            BottomSheetType.gone) {
                          await _showFolderDetails(currentRepoCubit, entry);
                          return;
                        }

                        await _showMovingEntryAlertDialog(context);
                      },
                    ),
                },
                if (index == (totalEntries - 1)) SizedBox(height: 56)
              ],
            );
          },
        ),
      ),
    );
  }

  Future<void> _showMovingEntryAlertDialog(BuildContext context) =>
      Dialogs.simpleAlertDialog(
        context: context,
        title: S.current.titleMovingEntry,
        message: S.current.messageMovingEntry,
      );

  Future<dynamic> _showFileDetails(
    RepoCubit repoCubit,
    FileEntry entry,
  ) =>
      showModalBottomSheet(
        isScrollControlled: true,
        context: context,
        shape: Dimensions.borderBottomSheetTop,
        builder: (context) => FileDetail(
          repoCubit: repoCubit,
          entry: entry,
          onPreviewFile: (cubit, data, useDefaultApp) => _previewFile(
            cubit,
            data,
            useDefaultApp,
          ),
          isActionAvailableValidator: _isEntryActionAvailable,
          packageInfo: widget.packageInfo,
          nativeChannels: widget.nativeChannels,
        ),
      );

  Future<dynamic> _showFolderDetails(
    RepoCubit repoCubit,
    DirectoryEntry entry,
  ) =>
      showModalBottomSheet(
        isScrollControlled: true,
        context: context,
        shape: Dimensions.borderBottomSheetTop,
        builder: (context) => FolderDetail(
          context: context,
          repoCubit: repoCubit,
          entry: entry,
          isActionAvailableValidator: _isEntryActionAvailable,
        ),
      );

  bool _isEntryActionAvailable(
    AccessMode accessMode,
    EntryAction action,
  ) {
    if (accessMode == AccessMode.write) return true;

    final readDisabledActions = [
      EntryAction.delete,
      EntryAction.move,
      EntryAction.rename,
    ];

    return !readDisabledActions.contains(action);
  }

  Widget modalBottomSheet() =>
      BlocBuilder<EntryBottomSheetCubit, EntryBottomSheetState>(
        bloc: _cubits.bottomSheet,
        builder: (context, state) {
          Widget? sheet;

          if (state is MoveEntrySheetState) {
            sheet = _moveEntryState(
              repoCubit: state.repoCubit,
              navigationCubit: state.navigationCubit,
              entryPath: state.entryPath,
              entryType: state.entryType,
            );
          }

          if (state is SaveMediaSheetState) {
            sheet = _uploadFileState(
              reposCubit: state.reposCubit,
              paths: state.sharedMediaPaths,
            );
          }

          return sheet ?? SizedBox.shrink();
        },
      );

  Widget _moveEntryState({
    required RepoCubit repoCubit,
    required NavigationCubit navigationCubit,
    required String entryPath,
    required EntryType entryType,
  }) =>
      MoveEntryDialog(
        _cubits,
        originRepoCubit: repoCubit,
        entryPath: entryPath,
        onUpdateBottomSheet: updateBottomSheetInfo,
        onMoveEntry: () async => await moveEntry(
          repoCubit,
          entryPath,
          entryType,
        ),
        onCancel: _cubits.bottomSheet.hide,
      );

  Future<void> moveEntry(
    RepoCubit originRepoCubit,
    String entryPath,
    EntryType entryType,
  ) async {
    if (_currentRepo == null) return;

    final toRepoCubit =
        originRepoCubit.location.compareTo(_currentRepo!.location) != 0
            ? _currentRepo!.cubit
            : null;

    await MoveEntry(
      context,
      repoCubit: originRepoCubit,
      path: entryPath,
      type: entryType,
    ).move(toRepoCubit: toRepoCubit);
  }

  Widget _uploadFileState({
    required ReposCubit reposCubit,
    required List<String> paths,
  }) =>
      SaveSharedMedia(
        reposCubit,
        sharedMediaPaths: paths,
        onUpdateBottomSheet: updateBottomSheetInfo,
        onSaveFile: trySaveFile,
        canSaveMedia: canSaveFiles,
      );

  void updateBottomSheetInfo(
      BottomSheetType type, double padding, String entry) {
    final newInfo = _bottomSheetInfo.value.copyWith(
      type: type,
      neededPadding: padding,
      entry: entry,
    );
    _bottomSheetInfo.value = newInfo;
  }

  Future<void> trySaveFile(String sourcePath) async {
    if (_currentRepo is! OpenRepoEntry) {
      return;
    }

<<<<<<< HEAD
    _cubits.bottomSheet.showSaveMedia(
      reposCubit: _cubits.repositories,
      paths: paths,
    );
=======
    if (_currentRepo?.cubit == null) return;

    await SaveMedia(
      context,
      repoCubit: _currentRepo!.cubit!,
      sourcePath: sourcePath,
      type: EntryType.file,
    ).save();
>>>>>>> 8a626a7c
  }

  Future<bool> canSaveFiles() async {
    final currentRepo = _currentRepo;
    if (currentRepo is! OpenRepoEntry) {
      await Dialogs.simpleAlertDialog(
          context: context,
          title: S.current.titleAddFile,
          message: S.current.messageNoRepo);

      return false;
    }

    final accessModeMessage = currentRepo.cubit.state.canWrite
        ? null
        : currentRepo.cubit.state.canRead
            ? S.current.messageAddingFileToReadRepository
            : S.current.messageAddingFileToLockedRepository;

    if (accessModeMessage != null) {
      await showDialog<bool>(
          context: context,
          barrierDismissible: false, // user must tap button!
          builder: (context) {
            return AlertDialog(
                title: Flex(direction: Axis.horizontal, children: [
                  Fields.constrainedText(S.current.titleAddFile,
                      style: context.theme.appTextStyle.titleMedium,
                      maxLines: 2)
                ]),
                content: SingleChildScrollView(
                    child: ListBody(children: [
                  Text(accessModeMessage,
                      style: context.theme.appTextStyle.bodyMedium)
                ])),
                actions: [
                  TextButton(
                      onPressed: () => Navigator.of(context).pop(),
                      child: Text(S.current.actionCloseCapital))
                ]);
          });

      return false;
    }

    return true;
  }

  Future<void> handleReceivedMedia(List<SharedMediaFile> media) async {
    List<String> repos = [];
    List<String> files = [];
    List<String> tokens = [];

    for (final medium in media) {
      switch (medium.type) {
        case SharedMediaType.file
            when (_cubits.repositories.showList ||
                    !PlatformValues.isDesktopDevice) &&
                system_path.extension(medium.path) ==
                    ".${RepoLocation.defaultExtension}":
          repos.add(medium.path);
        case SharedMediaType.file:
        case SharedMediaType.image:
        case SharedMediaType.video:
          files.add(medium.path);
        case SharedMediaType.url:
        case SharedMediaType.text:
          tokens.add(medium.path);
      }
    }

    // Handle imported repos
    for (final path in repos) {
      final location = RepoLocation.fromDbPath(path);
      await _cubits.repositories.importRepoFromLocation(location);
    }

    // Handle share tokens
    for (final token in tokens) {
      await addRepoWithTokenDialog(context, initialTokenValue: token);
    }

    // Handle received files
    handleReceivedFiles(files);
  }

  void handleReceivedFiles(List<String> paths) {
    if (paths.isEmpty) {
      return;
    }

    widget.bottomSheet.showSaveMedia(
      reposCubit: _cubits.repositories,
      paths: paths,
    );
  }

  Future<dynamic> _showDirectoryActions(
    BuildContext parentContext,
    OpenRepoEntry repo,
  ) =>
      showModalBottomSheet(
        isScrollControlled: true,
        context: parentContext,
        shape: Dimensions.borderBottomSheetTop,
        builder: (context) {
          return DirectoryActions(
            parentContext: parentContext,
            repoCubit: repo.cubit,
            bottomSheetCubit: _cubits.bottomSheet,
          );
        },
      );

  Future<dynamic> _showRepoListActions(BuildContext context) =>
      showModalBottomSheet(
        isScrollControlled: true,
        context: context,
        shape: Dimensions.borderBottomSheetTop,
        builder: (context) {
          return RepoListActions(
            context: context,
            reposCubit: _cubits.repositories,
            onNewRepositoryPressed: _addRepository,
            onImportRepositoryPressed: _importRepository,
          );
        },
      );

  Future<RepoLocation?> _addRepository() async =>
      _addRepoAndNavigate(await createRepoDialog(context));

  Future<RepoLocation?> _importRepository() async =>
      _addRepoAndNavigate(await addRepoWithTokenDialog(context));

  Future<RepoLocation?> _addRepoAndNavigate(
    RepoLocation? newRepoLocation,
  ) async {
    if (newRepoLocation == null || newRepoLocation.name.isEmpty) {
      return null;
    }

    final repo = _cubits.repositories.get(newRepoLocation);
    await _cubits.repositories.setCurrent(repo);

    return newRepoLocation;
  }

  Future<RepoLocation?> createRepoDialog(BuildContext parentContext) async =>
      Navigator.push<RepoLocation?>(
        context,
        MaterialPageRoute(
          builder: (context) => RepoCreationPage(
            reposCubit: _cubits.repositories,
          ),
        ),
      );

  Future<RepoLocation?> addRepoWithTokenDialog(BuildContext parentContext,
      {String? initialTokenValue}) async {
    initialTokenValue ??= await Navigator.push(
      context,
      MaterialPageRoute(
        builder: (context) =>
            AddRepositoryPage(reposCubit: _cubits.repositories),
      ),
    );

    if (initialTokenValue == null) return null;

    final tokenValidationError =
        await _cubits.repositories.validateTokenLink(initialTokenValue);
    if (tokenValidationError != null) {
      await showDialog(
        context: context,
        barrierDismissible: true,
        builder: (BuildContext context) {
          return AlertDialog(
            title: Flex(
              direction: Axis.horizontal,
              children: [
                Fields.constrainedText(
                  S.current.titleAddRepository,
                  style: context.theme.appTextStyle.titleMedium,
                  maxLines: 2,
                )
              ],
            ),
            content: Text(tokenValidationError,
                style: context.theme.appTextStyle.bodyMedium),
            actions: <Widget>[
              TextButton(
                onPressed: () => Navigator.of(context).pop(),
                child: Text(S.current.actionOK),
              )
            ],
          );
        },
      );

      return null;
    }

    return Navigator.push<RepoLocation>(
      context,
      MaterialPageRoute(
        builder: (context) => RepoCreationPage(
          reposCubit: _cubits.repositories,
          initialTokenValue: initialTokenValue,
        ),
      ),
    );
  }

  Future<void> _showAppSettings() => Navigator.push(
        context,
        MaterialPageRoute(
          builder: (context) => SettingsPage(
            widget.session,
            _cubits,
            checkForDokan,
          ),
        ),
      );

  Future<void> _showRepoSettings(
    BuildContext context, {
    required RepoCubit repoCubit,
  }) =>
      showModalBottomSheet(
        isScrollControlled: true,
        context: context,
        shape: Dimensions.borderBottomSheetTop,
        builder: (context) {
          return RepositorySettings(
            context: context,
            settings: widget.settings,
            repoCubit: repoCubit,
            reposCubit: _cubits.repositories,
          );
        },
      );
}<|MERGE_RESOLUTION|>--- conflicted
+++ resolved
@@ -1026,12 +1026,6 @@
       return;
     }
 
-<<<<<<< HEAD
-    _cubits.bottomSheet.showSaveMedia(
-      reposCubit: _cubits.repositories,
-      paths: paths,
-    );
-=======
     if (_currentRepo?.cubit == null) return;
 
     await SaveMedia(
@@ -1040,7 +1034,6 @@
       sourcePath: sourcePath,
       type: EntryType.file,
     ).save();
->>>>>>> 8a626a7c
   }
 
   Future<bool> canSaveFiles() async {
@@ -1132,7 +1125,7 @@
       return;
     }
 
-    widget.bottomSheet.showSaveMedia(
+    _cubits.bottomSheet.showSaveMedia(
       reposCubit: _cubits.repositories,
       paths: paths,
     );
