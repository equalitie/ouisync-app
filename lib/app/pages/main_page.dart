import 'dart:async';
import 'dart:io' as io;

import 'package:collection/collection.dart';
import 'package:flutter/material.dart';
import 'package:flutter_bloc/flutter_bloc.dart';
import 'package:fluttertoast/fluttertoast.dart';
import 'package:ouisync_plugin/ouisync_plugin.dart';
import 'package:receive_sharing_intent/receive_sharing_intent.dart';
import 'package:connectivity_plus/connectivity_plus.dart';

import '../bloc/blocs.dart';
import '../cubit/cubits.dart';
import '../custom_widgets/custom_widgets.dart';
import '../models/models.dart';
import '../services/services.dart';
import '../utils/utils.dart';
import 'pages.dart';

typedef RepositoryCallback = void Function(Repository? repository, String name, AccessMode? previousAccessMode);
typedef ShareRepositoryCallback = void Function();
typedef BottomSheetControllerCallback = void Function(PersistentBottomSheetController? controller, String entryPath);
typedef MoveEntryCallback = void Function(String origin, String path, EntryType type);
typedef SaveFileCallback = void Function();

class MainPage extends StatefulWidget {
  const MainPage({
    required this.session,
    required this.repositoriesLocation,
    required this.defaultRepositoryName,
    required this.intentStream
  });

  final Session session;
  final String repositoriesLocation;
  final String defaultRepositoryName;
  final Stream<List<SharedMediaFile>> intentStream;
  
  @override
  State<StatefulWidget> createState() => _MainPageState(); 
}

class _MainPageState extends State<MainPage>
  with TickerProviderStateMixin {

    RepositoriesService _repositoriesSession = RepositoriesService();

    StreamSubscription<ConnectivityResult>? _connectivitySubscription;
    List<SharedMediaFile> _intentPayload = <SharedMediaFile>[];

    String _currentFolder = Strings.rootPath; // Initial value: /
  
    List<BaseItem> _folderContents = <BaseItem>[];
    
    SynchronizationCubit? _syncingCubit;
    
    final _scaffoldKey = GlobalKey<ScaffoldState>();

    String _pathEntryToMove = '';
    PersistentBottomSheetController? _persistentBottomSheetController;

    Widget _mainState = LoadingMainPageState();

    final double defaultBottomPadding = kFloatingActionButtonMargin + Dimensions.paddingBottomWithFloatingButtonExtra;
    ValueNotifier<double> _bottomPaddingWithBottomSheet = ValueNotifier<double>(0.0);

    // A timestamp (ms since epoch) when was the last time the user hit the
    // back button from the directory root. If the user hits it twice within
    // exitBackButtonTimeoutMs duration, then the app will exit.
    int lastExitAttempt = 0;
    final int exitBackButtonTimeoutMs = 3000;

    @override
    void initState() {
      super.initState();
      
      _repositoriesSession
      .setSubscriptionCallback(_syncCurrentFolder);

      _initRepositories()
      .then((_) {
        initMainPage();
      });

      widget.intentStream
      .listen((listOfMedia) {
        _intentPayload = listOfMedia;
        handleShareIntentPayload(widget.defaultRepositoryName, _intentPayload);
      });

      _connectivitySubscription = Connectivity()
      .onConnectivityChanged
      .listen(_connectivityChange);
    }

    @override
    void dispose() {
      // TODO: dispose all repositories
      _connectivitySubscription?.cancel();

      super.dispose();
    }

<<<<<<< HEAD
    Future<void> _initRepositories() async {
      final repositoriesCubit = BlocProvider
      .of<RepositoriesCubit>(context);

      final repositoriesInitTasks = RepositoryHelper
      .localRepositoriesFiles(
        widget.repositoriesLocation,
        justNames: true
      ).map((repositoryName) => 
        initializeRepository(repositoriesCubit, repositoryName as String)
      ).toList();

      final persistedRepositories = await Future
      .wait(repositoriesInitTasks);

      if (persistedRepositories.isEmpty) {
        return;
      }
=======
    void _connectivityChange(ConnectivityResult result) {
      print('Connectivity event: ${result.name}');
      
      BlocProvider
      .of<ConnectivityCubit>(context)
      .connectivityEvent(result);
    }

    void initMainPage() async {
      _bottomPaddingWithBottomSheet = ValueNotifier<double>(defaultBottomPadding);
      
      _syncingCubit = BlocProvider
      .of<SynchronizationCubit>(context);
>>>>>>> 6ad4e289

      _repositoriesSession.repositories
      .addAll(persistedRepositories);

      _repositoriesSession
      .setCurrent(widget.defaultRepositoryName);  
    }

    Future<PersistedRepository> initializeRepository(
      RepositoriesCubit cubit,
      String repositoryName
    ) async {
      final initRepo = await cubit.initRepository(repositoryName);
      return PersistedRepository(repository: initRepo!, name: repositoryName);
    }

    void initMainPage() async {
      _syncingCubit = BlocProvider
      .of<SynchronizationCubit>(context);

      BlocProvider
      .of<RepositoriesCubit>(context)
      .selectRepository(
        _repositoriesSession.current?.repository,
        _repositoriesSession.current?.name ?? ''
      );
    }

    Future<void> unlockRepository(String repositoryName, String password) async {
      BlocProvider
      .of<RepositoriesCubit>(context)
      .openRepository(
        name: repositoryName,
        password: password
      );
    }

    void handleShareIntentPayload(
      String repositoryName,
      List<SharedMediaFile> payload
    ) {
      if (_intentPayload.isEmpty) {
        return;
      }

      _bottomPaddingWithBottomSheet.value = defaultBottomPadding + Dimensions.paddingBottomWithBottomSheetExtra;
      _showSaveSharedMedia(sharedMedia: _intentPayload);
    }

    switchMainState({newState}) => setState(() { _mainState = newState; });

    updateCurrentFolder({required String path}) => setState(() { _currentFolder = path; });

    getContents({
      required Repository repository,
      required String path,
      bool recursive = false,
      bool withProgress = false,
      bool isSyncing = false
    }) { 
      BlocProvider
      .of<DirectoryBloc>(context)
      .add(GetContent(
        repository: repository,
        path: path,
        recursive: recursive,
        withProgress: withProgress,
        isSyncing: isSyncing
      ));
    }

    navigateToPath({
      required Repository repository,
      AccessMode? previousAccessMode,
      required Navigation type,
      required String origin,
      required String destination,
      bool withProgress = false
    }) {
      BlocProvider
      .of<DirectoryBloc>(context)
      .add(NavigateTo(
        repository: repository,
        previousAccesMode: previousAccessMode,
        type: type,
        origin: origin,
        destination: destination,
        withProgress: withProgress
      )); 
    }

    updateRoute({
      required Repository repository,
      required String destination
    }) {
      BlocProvider
      .of<RouteBloc>(context)
      .add(UpdateRoute(
        path: destination,
        action: () { //Back button action, hence we invert the origin and destination values
          final from = destination;
          final backTo = extractParentFromPath(from);

          BlocProvider
          .of<DirectoryBloc>(context)
          .add(NavigateTo(
            repository: repository,
            type: Navigation.content,
            origin: from,
            destination: backTo,
            withProgress: true
          ));
        }
      ));
    }

    Future<void> refreshCurrent({
      required Repository repository,
      required String path
    }) async => getContents(
      repository: repository,
      path: path,
      withProgress: true
    );

    void _syncCurrentFolder(String repositoryName) { 
      if (!_repositoriesSession.hasCurrent) {
        return;
      }

      if (_repositoriesSession.current!.name != repositoryName) {
        print('[Syncing $repositoryName in background] (Current: ${_repositoriesSession.current!.repository.handle})');
        return;
      }

      _syncingCubit?.syncing();
    
      getContents(
        repository: _repositoriesSession.current!.repository,
        path: _currentFolder,
        isSyncing: true
      );

      print('[Syncing $repositoryName (${_repositoriesSession.current!.repository.handle})] Current folder: $_currentFolder');
    }

    @override
    Widget build(BuildContext context) {
      return Scaffold(
        key: _scaffoldKey,
        appBar: _buildOuiSyncBar(),
        body: WillPopScope(
          child: _mainState,
          onWillPop: _onBackPressed
        ),
        floatingActionButton: _buildFAB(context,
        ),
      );
    }

    Future<bool> _onBackPressed() async {
      if (_currentFolder == Strings.rootPath) {
        // If the user clicks twice the back button within
        // exitBackButtonTimeoutMs timeout, then exit the app.
        int now = DateTime.now().millisecondsSinceEpoch;

        if (now - lastExitAttempt > exitBackButtonTimeoutMs) {
          lastExitAttempt = now;
          Fluttertoast.showToast(
            msg: Strings.messageExitOuiSync,
            toastLength: Toast.LENGTH_SHORT,
            gravity: ToastGravity.CENTER);

          // Don't pop => don't exit
          return false;
        } else {
          // Don't interfere with the ModalRoute => do pop => exit the app.
          return true;
        }
      }

      if (_repositoriesSession.hasCurrent) {
        final parent = extractParentFromPath(_currentFolder);

        BlocProvider
        .of<DirectoryBloc>(context)
        .add(NavigateTo(
          repository: _repositoriesSession.current!.repository,
          type: Navigation.content,
          origin: _currentFolder,
          destination: parent,
          withProgress: true
        ));
      }

      return false;
    }

    _buildOuiSyncBar() => OuiSyncBar(
      leadingAppBranding: null,
      titleCentralWidget: _buildRepositoriesBar(),
      actionList: _buildActionList(),
      bottomWidget: FolderNavigationBar(),
      bottomPreferredSize: Size.fromHeight(120.0),
      toolbarHeight: 90.0,
    );

    RepositoriesBar _buildRepositoriesBar() {
      return RepositoriesBar(
      repositoriesCubit: BlocProvider.of<RepositoriesCubit>(context),
      onRepositorySelect: switchRepository,
      shareRepositoryOnTap: shareRepository,
    );
    }

    List<Widget> _buildActionList() => [
      Container(
        child: Fields.actionIcon(
          const Icon(Icons.settings_outlined),
          onPressed: () async {
            bool dhtStatus = await _repositoriesSession.current?.repository.isDhtEnabled() ?? false;
            
            settingsAction(
              BlocProvider.of<RepositoriesCubit>(context),
              dhtStatus
            );
          },
          size: Dimensions.sizeIconSmall,
          color: Theme.of(context).colorScheme.surface
        ),
      )
    ];

    StatelessWidget _buildFAB(BuildContext context,) {
      return _repositoriesSession.hasCurrent
      ? new FloatingActionButton(
        heroTag: Constants.heroTagMainPageActions,
        child: const Icon(Icons.add_rounded),
        onPressed: () => _showDirectoryActions(
          context, 
          bloc: BlocProvider.of<DirectoryBloc>(context), 
          repository: _repositoriesSession.current!.repository, 
          parent: _currentFolder
        ),
      )
      : Container();
    }

    void switchRepository(Repository? repository, String name, AccessMode? previousAccessMode) {
      NativeChannels.setRepository(repository); 

      if (repository == null) {
        switchMainState(newState:
          _noRepositoriesState()
        );
        return;
      }

      _repositoriesSession.put(name, repository, isCurrent: true);
    
      print('Repositories in memory: ${_repositoriesSession.repositories}');
      print('Current repository: ${_repositoriesSession.current}');

      switchMainState(newState: _repositoryContentBuilder());

      navigateToPath(
        repository: _repositoriesSession.current!.repository,
        previousAccessMode: previousAccessMode,
        type: Navigation.content,
        origin: Strings.rootPath,
        destination: Strings.rootPath,
        withProgress: true
      );
    }

    void shareRepository() async {
      if (!_repositoriesSession.hasCurrent) {
        return;
      }
      
      await _showShareRepository(context,
        repository: _repositoriesSession.current!.repository,
        repositoryName: _repositoriesSession.current!.name
      );
    }

    _repositoryContentBuilder() => BlocConsumer<DirectoryBloc, DirectoryState>(
      buildWhen: (context, state) {
        return !(state is SyncingInProgress ||
        state is CreateFileDone ||
        state is CreateFileFailure ||
        state is WriteToFileInProgress ||
        state is WriteToFileDone ||
        state is WriteToFileFailure);
      },
      builder: (context, state) {
        if (state is DirectoryInitial) {
          return Center(
            child: Fields.inPageSecondaryMessage(Strings.messageLoadingContents)
          );
        }

        if (state is DirectoryLoadInProgress) {
          return Center(child: CircularProgressIndicator());
        }

        if (state is DirectoryLoadSuccess) {
          if (state.path == _currentFolder) {
            return _selectLayoutWidget(
              persistedRepo: _repositoriesSession.current!,
              path: _currentFolder,
              isContentsEmpty: state.contents.isEmpty
            );  
          }
          return _selectLayoutWidget(
            persistedRepo: _repositoriesSession.current!,
            path: _currentFolder,
            isContentsEmpty: _folderContents.isEmpty
          );
        }
        
        if (state is NavigationLoadSuccess) {
          return _selectLayoutWidget(
            persistedRepo: _repositoriesSession.current!,
            path: _currentFolder,
            isContentsEmpty: state.contents.isEmpty
          );
        }

        if (state is NavigationLoadBlind) {
          return _selectLayoutWidget(
            persistedRepo: _repositoriesSession.current!,
            path: '',
            isContentsEmpty: true,
            isBlind: true
          ); 
        }

        if (state is DirectoryLoadFailure) {
          return _errorState(
            message: Strings.messageErrorState,
            actionReload: () => refreshCurrent(
              repository: _repositoriesSession.current!.repository,
              path: _currentFolder
            )
          );
        }

        if (state is NavigationLoadFailure) {
          return _errorState(
            message: Strings.messageErrorState,
            actionReload: () => refreshCurrent(
              repository: _repositoriesSession.current!.repository,
              path: _currentFolder
            )
          );
        }

        return _errorState(
          message: Strings.messageErrorLoadingContents,
          actionReload: () => refreshCurrent(
            repository: _repositoriesSession.current!.repository,
            path: _currentFolder
          )
        );
      },
      listener: (context, state) {
        if (state is NavigationLoadSuccess) {
          if (state.type == Navigation.content) {
            
            print('Current path updated: $_currentFolder, ${state.contents.length} entries');

            updateCurrentFolder(path: state.destination);
            updateFolderContents(newContent: state.contents);
            updateRoute(
              repository: _repositoriesSession.current!.repository,
              destination: state.destination
            );

            return;
          }
        }

        if (state is SyncingInProgress) {
          _syncingCubit?.syncing();
          return;
        }

        if (state is NavigationLoadBlind) {
          if (state.previousAccessMode == AccessMode.blind) {
            showDialog<bool>(
            context: context,
            barrierDismissible: false, // user must tap button!
            builder: (context) {
              return AlertDialog(
                title: Text('Unlock repository'),
                content: SingleChildScrollView(
                  child: ListBody(children: [
                    Text('Unlocking the repository failed'
                      '\n\n'
                      'Check the password and try again'
                    )
                  ]),
                ),
                actions: [
                  TextButton(
                    child: const Text(Strings.actionCloseCapital),
                    onPressed: () => 
                    Navigator.of(context).pop(),
                  )
                ],
              );
            }); 
          }
        }

        if (state is CreateFileDone) {
          Fluttertoast.showToast(msg:
            Strings
            .messageNewFile
            .replaceAll(
              Strings.replacementName,
              state.path
            )
          );
        }

        if (state is CreateFileFailure) {
          print('Error creating new file ${state.filePath}: ${state.error}');

          Fluttertoast.showToast(msg:
            Strings
            .messageNewFileError
            .replaceAll(
              Strings.replacementName,
              state.filePath
            )
          );
        }

        if (state is WriteToFileInProgress) {
          Fluttertoast.showToast(msg:
            Strings
            .messageWritingFile
            .replaceAll(
              Strings.replacementName,
              state.fileName
            )
          );
        }

        if (state is WriteToFileDone) {
          Fluttertoast.showToast(msg:
            Strings
            .messageWritingFileDone
            .replaceAll(
              Strings.replacementName,
              state.filePath
            ) 
          );
        }

        if (state is WriteToFileFailure) {
          print('Writing to file ${state.fileName} failed (${state.filePath}): ${state.error}');

          Fluttertoast.showToast(msg:
            Strings
            .messageWritingFileError
            .replaceAll(
              Strings.replacementName,
              state.filePath
            )
          );
        }

        if (state is DirectoryLoadSuccess) {
          if (state.isSyncing) {  
            _syncingCubit?.done();

            if (state.path == _currentFolder) {
              updateFolderContents(newContent: state.contents as List<BaseItem>);    
            }

            return;
          }

          updateFolderContents(newContent: state.contents as List<BaseItem>);
          return;
        }

        if (state is DirectoryLoadFailure) {
          if (state.isSyncing) {
            _syncingCubit?.failed();
          }

          return;
        }
      }
    );

    _selectLayoutWidget({
      required PersistedRepository persistedRepo,
      required String path,
      required bool isContentsEmpty,
      bool isBlind = false
    }) {
      if (isBlind) {
        return LockedRepositoryState(
          repositoryName: persistedRepo.name,
          onUnlockPressed: unlockRepositoryDialog,
        );
      }
      
      if (isContentsEmpty) {
        return _noContents(
          repository: persistedRepo.repository,
          path: path
        );
      }

      return _contentsList(
        repository: persistedRepo.repository,
        path: path
      );
    }

    Future<void> updateFolderContents({required List<BaseItem> newContent}) async {
      if (newContent.isEmpty) {
        if (_folderContents.isNotEmpty) {
          setState(() { _folderContents.clear(); }); 
        }
        return;
      }

      final orderedContent = newContent;
      orderedContent.sort((a, b) => a.itemType.index.compareTo(b.itemType.index));
      
      if (!DeepCollectionEquality.unordered().equals(orderedContent, _folderContents)) {
        setState(() {_folderContents  = orderedContent; });
      }
    }

    _errorState({
      required String message,
      required void Function()? actionReload
    }) => Column(
      mainAxisAlignment: MainAxisAlignment.center,
      crossAxisAlignment: CrossAxisAlignment.center,
      children: [
        Align(
          alignment: Alignment.center,
          child: Fields.inPageMainMessage(
            Strings.messageOhOh,
            color: Colors.red,
            tags: {
              Constants.inlineTextColor: InlineTextStyles.color(Colors.black),
              Constants.inlineTextSize: InlineTextStyles.size(),
              Constants.inlineTextBold: InlineTextStyles.bold
            }
          )
        ),
        SizedBox(height: 10.0),
        Align(
          alignment: Alignment.center,
          child: Fields.inPageSecondaryMessage(
            message,
            tags: {
              Constants.inlineTextSize: InlineTextStyles.size(),
              Constants.inlineTextBold: InlineTextStyles.bold,
              Constants.inlineTextIcon: InlineTextStyles.icon(Icons.south)
            }
          )
        ),
        SizedBox(height: 20.0),
        Fields.inPageButton(
          onPressed: actionReload,
          text: Strings.actionReloadContents,
          autofocus: true
        )
      ],
    );

    _noRepositoriesState() => Column(
      mainAxisAlignment: MainAxisAlignment.center,
      crossAxisAlignment: CrossAxisAlignment.center,
      children: [
        Align(
          alignment: Alignment.center,
          child: Fields.inPageMainMessage(Strings.messageNoRepos),
        ),
        SizedBox(height: 10.0),
        Align(
          alignment: Alignment.center,
          child: Fields.inPageSecondaryMessage(
            Strings.messageCreateNewRepo,
            tags: { Constants.inlineTextBold: InlineTextStyles.bold }
          )
        ),
        SizedBox(height: 30.0),
        Fields.inPageButton(
          onPressed: () => createRepoDialog(BlocProvider.of<RepositoriesCubit>(context)),
          text: Strings.actionCreateRepository,
          size: Dimensions.sizeInPageButtonLong,
          autofocus: true
        ),
        SizedBox(height: 20.0),
        Fields.inPageButton(
          onPressed: () => addRepoWithTokenDialog(BlocProvider.of<RepositoriesCubit>(context)),
          text: Strings.actionAddRepositoryWithToken,
          size: Dimensions.sizeInPageButtonLong,
        ),
      ],
    );

    _noContents({
      required Repository repository,
      required String path
    }) => RefreshIndicator(
      onRefresh: () => refreshCurrent(repository: repository, path: path),
      child: Column(
        mainAxisAlignment: MainAxisAlignment.center,
        crossAxisAlignment: CrossAxisAlignment.center,
        children: [
          Align(
            alignment: Alignment.center,
            child: Fields.inPageMainMessage(
              path.isEmpty
              ? Strings.messageEmptyRepo
              : Strings.messageEmptyFolder,
            ),
          ),
          SizedBox(height: 10.0),
          Align(
            alignment: Alignment.center,
            child: Fields.inPageSecondaryMessage(
              Strings.messageCreateAddNewItem,
              tags: {
                Constants.inlineTextBold: InlineTextStyles.bold,
                Constants.inlineTextIcon: InlineTextStyles.icon(
                  Icons.add_circle,
                  size: Dimensions.sizeIconBig,
                  color: Theme.of(context).primaryColor
                )
              }
            ),
          ),
        ],
      )
    );

    _contentsList({
      required Repository repository,
      required String path
    }) => ValueListenableBuilder(
      valueListenable: _bottomPaddingWithBottomSheet,
      builder: (context, value, child) => RefreshIndicator(
        onRefresh: () => refreshCurrent(repository: repository, path: path),
        child: ListView.separated(
          padding: EdgeInsets.only(bottom: value as double),
          separatorBuilder: (context, index) => Divider(
              height: 1,
              color: Colors.transparent
          ),
          itemCount: _folderContents.length,
          itemBuilder: (context, index) {
            final item = _folderContents[index];
            final actionByType = item.itemType == ItemType.file
            ? () async {
              if (_persistentBottomSheetController != null) {
                await Dialogs.simpleAlertDialog(
                  context: context,
                  title: Strings.titleMovingEntry,
                  message: Strings.messageMovingEntry
                );
                return;
              }

              final fileSize = await EntryInfo(repository).fileLength(item.path);
              _showFileDetails(
                repository: repository,
                directoryBloc: BlocProvider.of<DirectoryBloc>(context),
                scaffoldKey: _scaffoldKey,
                name: item.name,
                path: item.path,
                size: fileSize
              );
            }
            : () {
              if (_persistentBottomSheetController != null &&
              _pathEntryToMove == item.path) {
                return;
              }

              navigateToPath(
                repository: repository,
                type: Navigation.content,
                origin: path,
                destination: item.path,
                withProgress: true
              );
            };

            final listItem = ListItem (
              repository: repository,
              itemData: item,
              mainAction: actionByType,
              secondaryAction: () => {},
              filePopupMenu: _popupMenu(repository: repository, data: item),
              folderDotsAction: () async {
                if (_persistentBottomSheetController != null) {
                  await Dialogs
                  .simpleAlertDialog(
                    context: context,
                    title: Strings.titleMovingEntry,
                    message: Strings.messageMovingEntry
                  );

                  return;
                }
                
                await _showFolderDetails(
                  repository: repository,
                  directoryBloc: BlocProvider.of<DirectoryBloc>(context),
                  scaffoldKey: _scaffoldKey,
                  name: removeParentFromPath(item.path),
                  path: item.path
                );
              }
            );

            return listItem;
          }
        )
      )
    );

    _popupMenu({
      required Repository repository,
      required BaseItem data
    }) => Dialogs
    .filePopupMenu(
      context,
      repository,
      BlocProvider. of<DirectoryBloc>(context),
      { 
        Strings.actionPreviewFile: data,
        Strings.actionShareFile: data,
        Strings.actionDeleteFile: data 
      }
    );

    Future<dynamic> _showShareRepository(context,
    {
      required Repository repository,
      required String repositoryName
    }) => showModalBottomSheet(
      isScrollControlled: true,
      context: context, 
      shape: RoundedRectangleBorder(
        borderRadius: BorderRadius.only(
          topLeft: Radius.circular(Dimensions.radiusSmall),
          topRight: Radius.circular(Dimensions.radiusSmall),
          bottomLeft: Radius.zero,
          bottomRight: Radius.zero
        ),
      ),
      builder: (context) {
        return ShareRepository(
          repository: repository,
          repositoryName: repositoryName
        );
      }
    );

    Future<dynamic> _showFileDetails({
      required Repository repository,
      required DirectoryBloc directoryBloc,
      required GlobalKey<ScaffoldState> scaffoldKey,
      required String name,
      required String path,
      required int size
    }) => showModalBottomSheet(
      isScrollControlled: true,
      context: context, 
      shape: RoundedRectangleBorder(
        borderRadius: BorderRadius.only(
          topLeft: Radius.circular(Dimensions.radiusSmall),
          topRight: Radius.circular(Dimensions.radiusSmall),
          bottomLeft: Radius.zero,
          bottomRight: Radius.zero
        ),
      ),
      builder: (context) {
        return FileDetail(
          context: context,
          bloc: directoryBloc,
          repository: repository,
          name: name,
          path: path,
          parent: extractParentFromPath(path),
          size: size,
          scaffoldKey: scaffoldKey,
          onBottomSheetOpen: retrieveBottomSheetController,
          onMoveEntry: moveEntry
        );
      }
    );

    Future<dynamic> _showFolderDetails({
      required Repository repository,
      required DirectoryBloc directoryBloc,
      required GlobalKey<ScaffoldState> scaffoldKey,
      required String name,
      required String path
    }) => showModalBottomSheet(
      isScrollControlled: true,
      context: context, 
      shape: RoundedRectangleBorder(
        borderRadius: BorderRadius.only(
          topLeft: Radius.circular(Dimensions.radiusSmall),
          topRight: Radius.circular(Dimensions.radiusSmall),
          bottomLeft: Radius.zero,
          bottomRight: Radius.zero
        ),
      ),
      builder: (context) {
        return FolderDetail(
          context: context,
          bloc: directoryBloc,
          repository: repository,
          name: name,
          path: path,
          parent: extractParentFromPath(path),
          scaffoldKey: scaffoldKey,
          onBottomSheetOpen: retrieveBottomSheetController,
          onMoveEntry: moveEntry
        );
      }
    );

  PersistentBottomSheetController? _showSaveSharedMedia({
    required List<SharedMediaFile> sharedMedia
  }) => _scaffoldKey.currentState?.showBottomSheet(
    (context) {
      return SaveSharedMedia(
        sharedMedia: sharedMedia,
        onBottomSheetOpen: retrieveBottomSheetController,
        onSaveFile: saveSharedMedia
      );
    },
    shape: RoundedRectangleBorder(
      borderRadius: BorderRadius.only(
        topLeft: Radius.circular(20.0),
        topRight: Radius.circular(20.0),
        bottomLeft: Radius.zero,
        bottomRight: Radius.zero
      ),
    )
  );

  void retrieveBottomSheetController(PersistentBottomSheetController? controller, String entryPath) {
    _persistentBottomSheetController = controller;
    _pathEntryToMove = entryPath;

    _bottomPaddingWithBottomSheet.value = defaultBottomPadding;
  }

  void moveEntry(origin, path, type) async {
    final entryName = removeParentFromPath(path);
    final newDestinationPath = _currentFolder == Strings.rootPath
    ? '/$entryName'
    : '$_currentFolder/$entryName';

    _persistentBottomSheetController!.close();
    _persistentBottomSheetController = null;

    BlocProvider.of<DirectoryBloc>(context)
    .add(
      MoveEntry(
        repository: _repositoriesSession.current!.repository,
        origin: origin,
        destination: _currentFolder,
        entryPath: path,
        newDestinationPath: newDestinationPath
      )
    );
  }

  void saveSharedMedia() async {
    if (!_repositoriesSession.hasCurrent) {
      Fluttertoast.showToast(msg: Strings.messageNoRepo);
      return;
    }

    SharedMediaFile? mediaInfo = _intentPayload.firstOrNull;
    if (mediaInfo == null) {
      Fluttertoast.showToast(msg: Strings.mesageNoMediaPresent);
      return;
    }

    if (_repositoriesSession.current!.repository.accessMode == AccessMode.blind) {
      await showDialog<bool>(
        context: context,
        barrierDismissible: false, // user must tap button!
        builder: (context) {
          return AlertDialog(
            title: Text(Strings.titleAddShareFilePage),
            content: SingleChildScrollView(
              child: ListBody(children: [
                Text(Strings.messageAddingFileToLockedRepository)
              ]),
            ),
            actions: [
              TextButton(
                child: const Text(Strings.actionCloseCapital),
                onPressed: () => 
                Navigator.of(context).pop(),
              )
            ],
          );
      });

      return;
    }

    final fileName = getPathFromFileName(_intentPayload.first.path);
    final length = io.File(_intentPayload.first.path).statSync().size;
    final filePath = _currentFolder == Strings.rootPath
    ? '/$fileName'
    : '$_currentFolder/$fileName';
    final fileByteStream = io.File(_intentPayload.first.path).openRead();
        
    BlocProvider.of<DirectoryBloc>(context)
    .add(
      SaveFile(
        repository: _repositoriesSession.current!.repository,
        newFilePath: filePath,
        fileName: fileName,
        length: length,
        fileByteStream: fileByteStream
      )
    );

    Navigator.of(context).pop();
  }

  Future<dynamic> _showDirectoryActions(BuildContext context,{
    required DirectoryBloc bloc,
    required Repository repository,
    required String parent
  }) => showModalBottomSheet(
    isScrollControlled: true,
    context: context, 
    shape: RoundedRectangleBorder(
      borderRadius: BorderRadius.only(
        topLeft: Radius.circular(Dimensions.radiusSmall),
        topRight: Radius.circular(Dimensions.radiusSmall),
        bottomLeft: Radius.zero,
        bottomRight: Radius.zero
      ),
    ),
    builder: (context) {
      return DirectoryActions(
        context: context,
        bloc: bloc,
        repository: repository,
        parent: parent,
      );
    }
  );

  void createRepoDialog(cubit) async {
    await showDialog(
      context: context,
      barrierDismissible: false,
      builder: (BuildContext context) {
        final formKey = GlobalKey<FormState>();

        return ActionsDialog(
          title: Strings.titleCreateRepository,
          body: RepositoryCreation(
            context: context,
            cubit: cubit,
            formKey: formKey,
          ),
        );
      }
    ).then((newRepository) {
      // if (newRepository.isNotEmpty) { // If a repository is created, the new repository name is returned; otherwise, empty string.
      //   switchMainState(newState: _repositoryContentBuilder());
      // }
    });
  }

  void addRepoWithTokenDialog(cubit) async {
    await showDialog(
      context: context,
      barrierDismissible: false,
      builder: (BuildContext context) {
        final formKey = GlobalKey<FormState>();

        return ActionsDialog(
          title: Strings.titleAddRepository,
          body: AddRepositoryWithToken(
            context: context,
            cubit: cubit,
            formKey: formKey,
          ),
        );
      }
    ).then((addedRepository) {
      if (addedRepository.isNotEmpty) { // If a repository is created, the new repository name is returned; otherwise, empty string.
        switchMainState(newState: _repositoryContentBuilder());
      }
    });
  }

  void unlockRepositoryDialog(String repositoryName) async {
    await showDialog(
      context: context,
      barrierDismissible: false,
      builder: (BuildContext context) {
        final formKey = GlobalKey<FormState>();

        return ActionsDialog(
          title: Strings.messageUnlockRepository,
          body: UnlockRepository(
            context: context,
            formKey: formKey,
            repositoryName:  repositoryName
          ),
        );
      }
    ).then((password) {
      if (password.isNotEmpty) { // The password provided by the user.
        final name = _repositoriesSession.current?.name;
        _repositoriesSession.remove(name!);

        BlocProvider.of<RepositoriesCubit>(context)
        .unlockRepository(
          name: repositoryName,
          password: password
        );
      }
    });
  }

  void settingsAction(reposCubit, dhtStatus) {
    final connectivityCubit = BlocProvider
    .of<ConnectivityCubit>(context);
    Navigator.push(
      context,
      MaterialPageRoute(builder: (context) {
        return BlocProvider.value(
          value: connectivityCubit,
          child: SettingsPage(
            repositoriesCubit: reposCubit,
            onRepositorySelect: switchRepository,
            onShareRepository: shareRepository,
            connectivitySubscription: _connectivitySubscription,
            title: Strings.titleSettings,
            dhtStatus: dhtStatus,
          )
        );;
      })
    );
  }

}<|MERGE_RESOLUTION|>--- conflicted
+++ resolved
@@ -100,8 +100,7 @@
 
       super.dispose();
     }
-
-<<<<<<< HEAD
+  
     Future<void> _initRepositories() async {
       final repositoriesCubit = BlocProvider
       .of<RepositoriesCubit>(context);
@@ -120,21 +119,6 @@
       if (persistedRepositories.isEmpty) {
         return;
       }
-=======
-    void _connectivityChange(ConnectivityResult result) {
-      print('Connectivity event: ${result.name}');
-      
-      BlocProvider
-      .of<ConnectivityCubit>(context)
-      .connectivityEvent(result);
-    }
-
-    void initMainPage() async {
-      _bottomPaddingWithBottomSheet = ValueNotifier<double>(defaultBottomPadding);
-      
-      _syncingCubit = BlocProvider
-      .of<SynchronizationCubit>(context);
->>>>>>> 6ad4e289
 
       _repositoriesSession.repositories
       .addAll(persistedRepositories);
@@ -150,8 +134,18 @@
       final initRepo = await cubit.initRepository(repositoryName);
       return PersistedRepository(repository: initRepo!, name: repositoryName);
     }
+  
+  void _connectivityChange(ConnectivityResult result) {
+      print('Connectivity event: ${result.name}');
+      
+      BlocProvider
+      .of<ConnectivityCubit>(context)
+      .connectivityEvent(result);
+    }
 
     void initMainPage() async {
+      _bottomPaddingWithBottomSheet = ValueNotifier<double>(defaultBottomPadding);
+      
       _syncingCubit = BlocProvider
       .of<SynchronizationCubit>(context);
 
