import 'dart:async';
import 'dart:io' as io;

import 'package:connectivity_plus/connectivity_plus.dart';
import 'package:flutter/material.dart';
import 'package:flutter_bloc/flutter_bloc.dart';
import 'package:move_to_background/move_to_background.dart';
import 'package:ouisync_plugin/ouisync_plugin.dart';
import 'package:receive_sharing_intent/receive_sharing_intent.dart';

import '../../generated/l10n.dart';
import '../cubits/cubits.dart';
import '../models/models.dart';
import '../utils/click_counter.dart';
import '../utils/loggers/ouisync_app_logger.dart';
import '../utils/platform/platform.dart';
import '../utils/utils.dart';
import '../widgets/widgets.dart';
import 'pages.dart';
import '../widgets/repository_progress.dart';

typedef BottomSheetControllerCallback = void Function(
    PersistentBottomSheetController? controller, String entryPath);

class MainPage extends StatefulWidget {
  const MainPage({
    required this.session,
    required this.repositoriesLocation,
    required this.mediaReceiver,
    required this.settings,
  });

  final Session session;
  final String repositoriesLocation;
  final MediaReceiver mediaReceiver;
  final Settings settings;

  @override
  State<StatefulWidget> createState() =>
      _MainPageState(session, repositoriesLocation, settings);
}

class _MainPageState extends State<MainPage>
    with TickerProviderStateMixin, OuiSyncAppLogger {
  final ReposCubit _repositories;

  StreamSubscription<ConnectivityResult>? _connectivitySubscription;

  final _scaffoldKey = GlobalKey<ScaffoldState>();

  String _pathEntryToMove = '';
  PersistentBottomSheetController? _persistentBottomSheetController;

  final double defaultBottomPadding = kFloatingActionButtonMargin +
      Dimensions.paddingBottomWithFloatingButtonExtra;
  ValueNotifier<double> _bottomPaddingWithBottomSheet =
      ValueNotifier<double>(0.0);

  final exitClickCounter = ClickCounter(timeoutMs: 3000);
  late final StateMonitorIntValue _panicCounter;

  _MainPageState(
      Session session, String repositoriesLocation, Settings settings)
      : _repositories = ReposCubit(
            session: session,
            repositoriesDir: repositoriesLocation,
            settings: settings) {
    _panicCounter = _repositories
        .rootStateMonitor()
        .child("Session")
        .intValue("panic_counter");
  }

  RepoEntry? get _currentRepo => _repositories.currentRepo;
  UpgradeExistsCubit get _upgradeExistsCubit =>
      BlocProvider.of<UpgradeExistsCubit>(context);

  @override
  void initState() {
    super.initState();

    widget.session.subscribeToNetworkEvents((event) {
      switch (event) {
        case NetworkEvent.peerSetChange:
          {
            BlocProvider.of<PeerSetCubit>(context)
                .onPeerSetChanged(widget.session);
          }
          break;
        case NetworkEvent.protocolVersionMismatch:
          {
            final highest = widget.session.highestSeenProtocolVersion;
            _upgradeExistsCubit.foundVersion(highest);
          }
          break;
      }
    });

    _repositories.init().then((_) {
      initMainPage();
    });

    /// The MediaReceiver uses the MediaReceiverMobile (_mediaIntentSubscription, _textIntentSubscription),
    /// or the MediaReceiverWindows (DropTarget), depending on the platform.
    widget.mediaReceiver.controller.stream.listen((media) {
      if (media is String) {
        loggy.app('mediaReceiver: String');
        addRepoWithTokenDialog(initialTokenValue: media);
      }

      if (media is List<SharedMediaFile>) {
        loggy.app('mediaReceiver: List<ShareMediaFile>');
        handleShareIntentPayload(media);
      }

      if (media is io.File) {
        loggy.app('mediaReceiver: io.File');
        saveMedia(media.path);
      }
    });

    _connectivitySubscription =
        Connectivity().onConnectivityChanged.listen(_connectivityChange);
  }

  @override
  void dispose() async {
    await _repositories.close();
    _connectivitySubscription?.cancel();

    super.dispose();
  }

  void _connectivityChange(ConnectivityResult result) {
    loggy.app('Connectivity event: ${result.name}');

    BlocProvider.of<ConnectivityCubit>(context).connectivityEvent(result);
  }

  void initMainPage() async {
    _bottomPaddingWithBottomSheet = ValueNotifier<double>(defaultBottomPadding);
  }

  void handleShareIntentPayload(List<SharedMediaFile> payload) {
    if (payload.isEmpty) {
      return;
    }

    _bottomPaddingWithBottomSheet.value =
        defaultBottomPadding + Dimensions.paddingBottomWithBottomSheetExtra;

    _scaffoldKey.currentState?.showBottomSheet(
      (context) {
        return SaveSharedMedia(
            sharedMedia: payload,
            onBottomSheetOpen: retrieveBottomSheetController,
            onSaveFile: saveMedia);
      },
    );
  }

  getContent() {
    final current = _currentRepo;
    if (current is OpenRepoEntry) {
      current.cubit.getContent();
    }
  }

  Widget buildMainWidget() {
    return _repositories.builder((repos) {
      final current = repos.currentRepo;

      if (repos.isLoading || current is LoadingRepoEntry) {
        // This one is mainly for when we're unlocking the repository,
        // because during that time the current repository is destroyed so we
        // can't show it's content.
        return const Center(child: CircularProgressIndicator());
      }

      if (current is OpenRepoEntry) {
        current.cubit.navigateTo(Strings.root);
        return _repositoryContentBuilder(current);
      }

      if (current == null) {
        return NoRepositoriesState(
            onNewRepositoryPressed: createRepoDialog,
            onAddRepositoryPressed: addRepoWithTokenDialog);
      }

      return Center(child: Text("Error: unhandled state"));
    });
  }

  @override
  Widget build(BuildContext context) {
    return Scaffold(
      key: _scaffoldKey,
      appBar: _buildOuiSyncBar(),
      body: WillPopScope(
          child: Column(children: <Widget>[
            _repositories.builder(
                (repos) => RepositoryProgress(repos.currentRepo?.maybeCubit)),
            Expanded(child: buildMainWidget()),
          ]),
          onWillPop: _onBackPressed),
      floatingActionButton: _repositories
          .builder((repos) => _buildFAB(context, repos.currentRepo)),
    );
  }

  Future<bool> _onBackPressed() async {
    final currentRepo = _currentRepo;

    if (currentRepo is! OpenRepoEntry) {
      return false;
    }

    final currentFolder = currentRepo.cubit.currentFolder;

    if (currentFolder.isRoot()) {
      int clickCount = exitClickCounter.registerClick();

      if (clickCount <= 1) {
        showSnackBar(context, content: Text(S.current.messageExitOuiSync));

        // Don't pop => don't exit
        return false;
      } else {
        exitClickCounter.reset();
        // We still don't want to do the pop because that would destroy the
        // current Isolate's execution context and we would lose track of
        // open OuiSync objects (i.e. repositories, files, directories,
        // network handles,...). This is bad because even though the current
        // execution context is deleted, the OuiSync Rust global variables
        // and threads stay alive. If the user at that point tried to open
        // the app again, this widget would try to reinitialize all those
        // variables without previously properly closing them.
        MoveToBackground.moveTaskToBack();
        return false;
      }
    }

    currentRepo.cubit.navigateTo(currentFolder.parent);

    return false;
  }

  _buildOuiSyncBar() => OuiSyncBar(
        repoList: _buildRepositoriesBar(),
        settingsButton: _buildSettingsIcon(),
      );

  RepositoriesBar _buildRepositoriesBar() {
    return RepositoriesBar(
      reposCubit: _repositories,
      shareRepositoryOnTap: _showShareRepository,
    );
  }

  Widget _buildSettingsIcon() {
    final button = Fields.actionIcon(const Icon(Icons.settings_outlined),
        onPressed: showSettings,
        size: Dimensions.sizeIconSmall,
        color: Theme.of(context).colorScheme.surface);
    return BlocBuilder<UpgradeExistsCubit, bool>(
        builder: (context, updateExists) {
      return _panicCounter.builder((context, panicCount) {
        final show = updateExists || (panicCount ?? 0) > 0;
        return Fields.addBadge(context, button, show: show);
      });
    });
  }

  StatelessWidget _buildFAB(BuildContext context, RepoEntry? current) {
    if (current is! OpenRepoEntry) {
      return Container();
    }

    if (!current.cubit.canWrite) {
      return Container();
    }

    return FloatingActionButton(
      heroTag: Constants.heroTagMainPageActions,
      child: const Icon(Icons.add_rounded),
      onPressed: () => _showDirectoryActions(context, current),
    );
  }

  _repositoryContentBuilder(OpenRepoEntry repo) => repo.cubit.consumer((repo) {
        return _selectLayoutWidget();
      }, (repo) {
        while (repo.messages.isNotEmpty) {
          showSnackBar(context, content: Text(repo.messages.removeAt(0)));
        }
      });

  _selectLayoutWidget() {
    final current = _currentRepo;

    if (current == null || current is LoadingRepoEntry) {
      return NoRepositoriesState(
          onNewRepositoryPressed: createRepoDialog,
          onAddRepositoryPressed: addRepoWithTokenDialog);
    }

    if (current is OpenRepoEntry) {
      if (!current.cubit.canRead) {
        return LockedRepositoryState(
          repositoryName: current.name,
          onUnlockPressed: unlockRepositoryDialog,
        );
      }

      return _contentBrowser(current.cubit);
    }

    return Center(child: Text("Error: Unhandled state"));
  }

  _contentBrowser(RepoCubit repo) {
    Widget child;
    Widget navigationBar;
    final folder = repo.currentFolder;

    if (folder.content.isEmpty) {
      child = NoContentsState(repository: folder.repo, path: folder.path);
    } else {
      child = _contentsList(repo);
    }

    if (folder.isRoot()) {
      navigationBar = const SizedBox.shrink();
    } else {
      navigationBar = FolderNavigationBar(repo);
    }

    return Column(
      crossAxisAlignment: CrossAxisAlignment.stretch,
      children: <Widget>[
        navigationBar,
        // TODO: A shadow would be nicer.
        const Divider(height: 3),
        Expanded(child: child),
      ],
    );
  }

  _contentsList(RepoCubit currentRepo) => ValueListenableBuilder(
      valueListenable: _bottomPaddingWithBottomSheet,
      builder: (context, value, child) => RefreshIndicator(
          onRefresh: () async => getContent(),
          child: ListView.separated(
              padding: EdgeInsets.only(bottom: value),
              separatorBuilder: (context, index) =>
                  const Divider(height: 1, color: Colors.transparent),
              itemCount: currentRepo.currentFolder.content.length,
              itemBuilder: (context, index) {
                final item = currentRepo.currentFolder.content[index];
                Function actionByType;

                if (item is FileItem) {
                  actionByType = () async {
                    if (_persistentBottomSheetController != null) {
                      await Dialogs.simpleAlertDialog(
                          context: context,
                          title: S.current.titleMovingEntry,
                          message: S.current.messageMovingEntry);
                      return;
                    }

                    /// For now, only Android can preview files.
                    if (!io.Platform.isAndroid) {
                      showSnackBar(context,
                          content:
                              Text(S.current.messageFilePreviewNotAvailable));
                      return;
                    }

                    await NativeChannels.previewOuiSyncFile(
                        item.path, item.size,
                        useDefaultApp: true);
                  };
                } else if (item is FolderItem) {
                  actionByType = () {
                    if (_persistentBottomSheetController != null &&
                        _pathEntryToMove == item.path) {
                      return;
                    }

                    currentRepo.navigateTo(item.path);
                  };
                } else {
                  throw UnsupportedError('invalid item type: $item');
                }

                final listItem = ListItem(
                  repository: currentRepo,
                  itemData: item,
                  mainAction: actionByType,
                  folderDotsAction: () async {
                    if (_persistentBottomSheetController != null) {
                      await Dialogs.simpleAlertDialog(
                          context: context,
                          title: S.current.titleMovingEntry,
                          message: S.current.messageMovingEntry);

                      return;
                    }

                    item is FileItem
                        ? await _showFileDetails(
                            repoCubit: currentRepo,
                            scaffoldKey: _scaffoldKey,
                            data: item)
                        : await _showFolderDetails(
                            repoCubit: currentRepo,
                            scaffoldKey: _scaffoldKey,
                            data: item);
                  },
                );

                return listItem;
              })));

  Future<dynamic> _showShareRepository(RepoCubit repository) =>
      showModalBottomSheet(
          isScrollControlled: true,
          context: context,
          shape: Dimensions.borderBottomSheetTop,
          builder: (context) {
            final accessModes = repository.accessMode == AccessMode.write
                ? [AccessMode.blind, AccessMode.read, AccessMode.write]
                : repository.accessMode == AccessMode.read
                    ? [AccessMode.blind, AccessMode.read]
                    : [AccessMode.blind];

            return ShareRepository(
              repository: repository,
              availableAccessModes: accessModes,
            );
          });

  Future<dynamic> _showFileDetails(
          {required RepoCubit repoCubit,
          required GlobalKey<ScaffoldState> scaffoldKey,
          required BaseItem data}) =>
      showModalBottomSheet(
          isScrollControlled: true,
          context: context,
<<<<<<< HEAD
          cubit: repoCubit,
          data: data as FileItem,
          scaffoldKey: scaffoldKey,
          onBottomSheetOpen: retrieveBottomSheetController,
          onMoveEntry: (origin, path, type) => moveEntry(repoCubit, origin, path, type),
          isActionAvailableValidator: _isEntryActionAvailable,
        );
      }
    );
=======
          shape: Dimensions.borderBottomSheetTop,
          builder: (context) {
            return FileDetail(
              context: context,
              cubit: repoCubit,
              data: data as FileItem,
              scaffoldKey: scaffoldKey,
              onBottomSheetOpen: retrieveBottomSheetController,
              onMoveEntry: (origin, path, type) =>
                  moveEntry(repoCubit, origin, path, type),
            );
          });
>>>>>>> 3ae5ea17

  Future<dynamic> _showFolderDetails(
          {required RepoCubit repoCubit,
          required GlobalKey<ScaffoldState> scaffoldKey,
          required BaseItem data}) =>
      showModalBottomSheet(
          isScrollControlled: true,
          context: context,
<<<<<<< HEAD
          cubit: repoCubit,
          data: data as FolderItem,
          scaffoldKey: scaffoldKey,
          onBottomSheetOpen: retrieveBottomSheetController,
          onMoveEntry: (origin, path, type) => moveEntry(repoCubit, origin, path, type),
          isActionAvailableValidator: _isEntryActionAvailable,
        );
      }
    );
=======
          shape: Dimensions.borderBottomSheetTop,
          builder: (context) {
            return FolderDetail(
              context: context,
              cubit: repoCubit,
              data: data as FolderItem,
              scaffoldKey: scaffoldKey,
              onBottomSheetOpen: retrieveBottomSheetController,
              onMoveEntry: (origin, path, type) =>
                  moveEntry(repoCubit, origin, path, type),
            );
          });
>>>>>>> 3ae5ea17

  void retrieveBottomSheetController(
      PersistentBottomSheetController? controller, String entryPath) {
    _persistentBottomSheetController = controller;
    _pathEntryToMove = entryPath;
    _bottomPaddingWithBottomSheet.value = defaultBottomPadding;
  }

  bool _isEntryActionAvailable(AccessMode accessMode, EntryAction action) {
    if (accessMode == AccessMode.write) return true;

    final readDisabledActions = [
      EntryAction.delete,
      EntryAction.move,
      EntryAction.rename,
    ];

    return !readDisabledActions.contains(action);
  }

  void moveEntry(RepoCubit currentRepo, origin, path, type) async {
    final basename = getBasename(path);
    final destination =
        buildDestinationPath(currentRepo.currentFolder.path, basename);

    _persistentBottomSheetController!.close();
    _persistentBottomSheetController = null;

    currentRepo.moveEntry(source: path, destination: destination);
  }

  Future<void> saveMedia(String sourceFilePath) async {
    final currentRepo = _currentRepo;

    if (currentRepo is! OpenRepoEntry) {
      showSnackBar(context, content: Text(S.current.messageNoRepo));
      return;
    }

    String? accessModeMessage = !currentRepo.cubit.canRead
        ? S.current.messageAddingFileToLockedRepository
        : !currentRepo.cubit.canWrite
            ? S.current.messageAddingFileToReadRepository
            : null;

    if (accessModeMessage != null) {
      await showDialog<bool>(
          context: context,
          barrierDismissible: false, // user must tap button!
          builder: (context) {
            return AlertDialog(
              title: Text(S.current.titleAddFile),
              content: SingleChildScrollView(
                child: ListBody(children: [Text(accessModeMessage)]),
              ),
              actions: [
                TextButton(
                  child: Text(S.current.actionCloseCapital),
                  onPressed: () => Navigator.of(context).pop(),
                )
              ],
            );
          });

      return;
    }

    loggy.app('Media path: $sourceFilePath');
    await saveFileToOuiSync(currentRepo.cubit, sourceFilePath);
  }

  Future<void> saveFileToOuiSync(RepoCubit currentRepo, String path) async {
    final file = io.File(path);
    final fileName = getBasename(path);
    final length = (await file.stat()).size;
    final filePath =
        buildDestinationPath(currentRepo.currentFolder.path, fileName);
    final fileByteStream = file.openRead();

    await currentRepo.saveFile(
        filePath: filePath, length: length, fileByteStream: fileByteStream);
  }

  Future<dynamic> _showDirectoryActions(
          BuildContext context, OpenRepoEntry repo) =>
      showModalBottomSheet(
          isScrollControlled: true,
          context: context,
          shape: Dimensions.borderBottomSheetTop,
          builder: (context) {
            return DirectoryActions(
              context: context,
              cubit: repo.cubit,
            );
          });

  void createRepoDialog() async {
    await showDialog(
        context: context,
        barrierDismissible: false,
        builder: (BuildContext context) {
          final formKey = GlobalKey<FormState>();

          return ActionsDialog(
            title: S.current.titleCreateRepository,
            body: RepositoryCreation(
              context: context,
              cubit: _repositories,
              formKey: formKey,
            ),
          );
        });
  }

  void addRepoWithTokenDialog({String? initialTokenValue}) async {
    initialTokenValue ??=
        await Navigator.push(context, MaterialPageRoute(builder: (context) {
      return AddRepositoryPage(reposCubit: _repositories);
    }));

    if (initialTokenValue == null) return;

    final tokenValidationError =
        _repositories.validateTokenLink(initialTokenValue);
    if (tokenValidationError != null) {
      showDialog(
          context: context,
          barrierDismissible: true,
          builder: (BuildContext context) {
            return AlertDialog(
              title: Text(S.current.titleAddRepository),
              content: Text(tokenValidationError),
              actions: <Widget>[
                TextButton(
                  child: Text(S.current.actionOK),
                  onPressed: () {
                    Navigator.of(context).pop();
                  },
                )
              ],
            );
          });

      return;
    }

    await showDialog(
        context: context,
        barrierDismissible: false,
        builder: (BuildContext context) {
          final formKey = GlobalKey<FormState>();

          return ActionsDialog(
            title: S.current.titleAddRepository,
            body: AddRepositoryWithToken(
              context: context,
              cubit: _repositories,
              formKey: formKey,
              initialTokenValue: initialTokenValue,
            ),
          );
        });
  }

  void unlockRepositoryDialog(String repositoryName) async {
    await Dialogs.unlockRepositoryDialog(
        context, _repositories, repositoryName);
  }

  void showSettings() {
    final connectivityCubit = BlocProvider.of<ConnectivityCubit>(context);
    final peerSetCubit = BlocProvider.of<PeerSetCubit>(context);
    final reposCubit = _repositories;
    final upgradeExistsCubit = _upgradeExistsCubit;

    Navigator.push(context, MaterialPageRoute(builder: (context) {
      return MultiBlocProvider(
          providers: [
            BlocProvider.value(value: connectivityCubit),
            BlocProvider.value(value: peerSetCubit),
            BlocProvider.value(value: upgradeExistsCubit),
          ],
          child: SettingsPage(
            reposCubit: reposCubit,
            onShareRepository: _showShareRepository,
            panicCounter: _panicCounter,
          ));
    }));
  }
}<|MERGE_RESOLUTION|>--- conflicted
+++ resolved
@@ -449,17 +449,6 @@
       showModalBottomSheet(
           isScrollControlled: true,
           context: context,
-<<<<<<< HEAD
-          cubit: repoCubit,
-          data: data as FileItem,
-          scaffoldKey: scaffoldKey,
-          onBottomSheetOpen: retrieveBottomSheetController,
-          onMoveEntry: (origin, path, type) => moveEntry(repoCubit, origin, path, type),
-          isActionAvailableValidator: _isEntryActionAvailable,
-        );
-      }
-    );
-=======
           shape: Dimensions.borderBottomSheetTop,
           builder: (context) {
             return FileDetail(
@@ -470,9 +459,9 @@
               onBottomSheetOpen: retrieveBottomSheetController,
               onMoveEntry: (origin, path, type) =>
                   moveEntry(repoCubit, origin, path, type),
+              isActionAvailableValidator: _isEntryActionAvailable,
             );
           });
->>>>>>> 3ae5ea17
 
   Future<dynamic> _showFolderDetails(
           {required RepoCubit repoCubit,
@@ -481,17 +470,6 @@
       showModalBottomSheet(
           isScrollControlled: true,
           context: context,
-<<<<<<< HEAD
-          cubit: repoCubit,
-          data: data as FolderItem,
-          scaffoldKey: scaffoldKey,
-          onBottomSheetOpen: retrieveBottomSheetController,
-          onMoveEntry: (origin, path, type) => moveEntry(repoCubit, origin, path, type),
-          isActionAvailableValidator: _isEntryActionAvailable,
-        );
-      }
-    );
-=======
           shape: Dimensions.borderBottomSheetTop,
           builder: (context) {
             return FolderDetail(
@@ -502,9 +480,9 @@
               onBottomSheetOpen: retrieveBottomSheetController,
               onMoveEntry: (origin, path, type) =>
                   moveEntry(repoCubit, origin, path, type),
+              isActionAvailableValidator: _isEntryActionAvailable,
             );
           });
->>>>>>> 3ae5ea17
 
   void retrieveBottomSheetController(
       PersistentBottomSheetController? controller, String entryPath) {
