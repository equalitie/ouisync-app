--- conflicted
+++ resolved
@@ -112,7 +112,6 @@
                       } else {
                         if (!await _confirmSaveChanges(context)) return;
 
-<<<<<<< HEAD
                         await Dialogs.executeFutureWithLoadingDialog(context,
                             f: _submitGenerateKey());
                       }
@@ -175,24 +174,14 @@
         await _repo.repoSettings.setAuthModePasswordProvidedByUser();
       }
     } catch (e) {
-      showSnackBar(context,
-          message: S.current.messageErrorRemovingSecureStorage);
-=======
-    if (addLocalPasswordResult != null) {
-      showSnackBar(addLocalPasswordResult);
->>>>>>> 6d13677a
+      showSnackBar(S.current.messageErrorRemovingSecureStorage);
       return;
     }
 
     final changed = await _changeRepositorySecret(newSecret);
 
-<<<<<<< HEAD
     if (changed == false) {
-      showSnackBar(context, message: S.current.messageErrorAddingLocalPassword);
-=======
-    if (updateRepoLocalPasswordResult != null) {
-      showSnackBar(updateRepoLocalPasswordResult);
->>>>>>> 6d13677a
+      showSnackBar(S.current.messageErrorAddingLocalPassword);
       return;
     }
 
@@ -207,10 +196,9 @@
   Future<void> _submitGenerateKey() async {
     final newSecret = LocalSecretKeyAndSalt.random();
 
-<<<<<<< HEAD
     final passwordChanged = await _changeRepositorySecret(newSecret);
     if (passwordChanged == false) {
-      showSnackBar(context, message: S.current.messageErrorAddingSecureStorge);
+      showSnackBar(S.current.messageErrorAddingSecureStorge);
       return;
     }
 
@@ -218,19 +206,14 @@
       await _repo.repoSettings.setAuthModeSecretStoredOnDevice(
           newSecret.key, _passwordMode == PasswordMode.bio);
     } catch (e) {
-      showSnackBar(context, message: S.current.messageErrorRemovingPassword);
-      return;
-=======
-    if (removeRepoLocalPasswordResult != null) {
-      showSnackBar(removeRepoLocalPasswordResult);
->>>>>>> 6d13677a
+      showSnackBar(S.current.messageErrorRemovingPassword);
+      return;
     }
 
     _emitSecret(newSecret.key);
     _emitPasswordMode();
   }
 
-<<<<<<< HEAD
   // TODO: If any of the async functions here fail, the user may lose their data.
   Future<void> _updateUnlockRepoWithBiometrics(
     bool unlockWithBiometrics,
@@ -242,12 +225,7 @@
         return;
       }
     } catch (e) {
-      showSnackBar(context,
-          message: S.current.messageErrorUpdatingSecureStorage);
-=======
-    if (updateUnlockRepoWithBiometricsResult != null) {
-      showSnackBar(updateUnlockRepoWithBiometricsResult);
->>>>>>> 6d13677a
+      showSnackBar(S.current.messageErrorUpdatingSecureStorage);
       return;
     }
 
