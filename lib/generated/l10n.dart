--- conflicted
+++ resolved
@@ -1200,6 +1200,3796 @@
     );
   }
 
+  /// `Repository is already imported`
+  String get repositoryIsAlreadyImported {
+    return Intl.message(
+      'Repository is already imported',
+      name: 'repositoryIsAlreadyImported',
+      desc: '',
+      args: [],
+    );
+  }
+
+  /// `No repository is selected`
+  String get messageNoRepoIsSelected {
+    return Intl.message(
+      'No repository is selected',
+      name: 'messageNoRepoIsSelected',
+      desc: '',
+      args: [],
+    );
+  }
+
+  /// `The repository is not open`
+  String get messageRepositoryIsNotOpen {
+    return Intl.message(
+      'The repository is not open',
+      name: 'messageRepositoryIsNotOpen',
+      desc: '',
+      args: [],
+    );
+  }
+
+  /// `Loading…`
+  String get messageLoadingDefault {
+    return Intl.message(
+      'Loading…',
+      name: 'messageLoadingDefault',
+      desc: '',
+      args: [],
+    );
+  }
+
+  /// `Internal crash detected.`
+  String get messageLibraryPanic {
+    return Intl.message(
+      'Internal crash detected.',
+      name: 'messageLibraryPanic',
+      desc: '',
+      args: [],
+    );
+  }
+
+  /// `Ouisync does not have permission to run in the background, opening another application may stop ongoing synchronization`
+  String get messageMissingBackgroundServicePermission {
+    return Intl.message(
+      'Ouisync does not have permission to run in the background, opening another application may stop ongoing synchronization',
+      name: 'messageMissingBackgroundServicePermission',
+      desc: '',
+      args: [],
+    );
+  }
+
+  /// `Syncing over internet is disabled while using mobile data`
+  String get messageSyncingIsDisabledOnMobileInternet {
+    return Intl.message(
+      'Syncing over internet is disabled while using mobile data',
+      name: 'messageSyncingIsDisabledOnMobileInternet',
+      desc: '',
+      args: [],
+    );
+  }
+
+  /// `Network is unavailable`
+  String get messageNetworkIsUnavailable {
+    return Intl.message(
+      'Network is unavailable',
+      name: 'messageNetworkIsUnavailable',
+      desc: '',
+      args: [],
+    );
+  }
+
+  /// `A new version is available.`
+  String get messageNewVersionIsAvailable {
+    return Intl.message(
+      'A new version is available.',
+      name: 'messageNewVersionIsAvailable',
+      desc: '',
+      args: [],
+    );
+  }
+
+  /// `Something went wrong. Please try again.`
+  String get messageErrorDefault {
+    return Intl.message(
+      'Something went wrong. Please try again.',
+      name: 'messageErrorDefault',
+      desc: '',
+      args: [],
+    );
+  }
+
+  /// `Failed.`
+  String get messageErrorDefaultShort {
+    return Intl.message(
+      'Failed.',
+      name: 'messageErrorDefaultShort',
+      desc: '',
+      args: [],
+    );
+  }
+
+  /// `We couldn’t load this folder’s contents. Please try again.`
+  String get messageErrorLoadingContents {
+    return Intl.message(
+      'We couldn’t load this folder’s contents. Please try again.',
+      name: 'messageErrorLoadingContents',
+      desc: '',
+      args: [],
+    );
+  }
+
+  /// `Please enter a valid name.`
+  String get messageErrorFormValidatorNameDefault {
+    return Intl.message(
+      'Please enter a valid name.',
+      name: 'messageErrorFormValidatorNameDefault',
+      desc: '',
+      args: [],
+    );
+  }
+
+  /// `{path} is not empty`
+  String messageErrorPathNotEmpty(Object path) {
+    return Intl.message(
+      '$path is not empty',
+      name: 'messageErrorPathNotEmpty',
+      desc: '',
+      args: [path],
+    );
+  }
+
+  /// `The current folder is missing, navigating to its parent: {path}`
+  String messageErrorCurrentPathMissing(Object path) {
+    return Intl.message(
+      'The current folder is missing, navigating to its parent: $path',
+      name: 'messageErrorCurrentPathMissing',
+      desc: '',
+      args: [path],
+    );
+  }
+
+  /// `Error creating file {name}`
+  String messageNewFileError(Object name) {
+    return Intl.message(
+      'Error creating file $name',
+      name: 'messageNewFileError',
+      desc: '',
+      args: [name],
+    );
+  }
+
+  /// `Error opening file {name}`
+  String messageOpenFileError(Object name) {
+    return Intl.message(
+      'Error opening file $name',
+      name: 'messageOpenFileError',
+      desc: '',
+      args: [name],
+    );
+  }
+
+  /// `{name} - writing failed`
+  String messageWritingFileError(Object name) {
+    return Intl.message(
+      '$name - writing failed',
+      name: 'messageWritingFileError',
+      desc: '',
+      args: [name],
+    );
+  }
+
+  /// `{name} - download failed`
+  String messageDownloadingFileError(Object name) {
+    return Intl.message(
+      '$name - download failed',
+      name: 'messageDownloadingFileError',
+      desc: '',
+      args: [name],
+    );
+  }
+
+  /// `entry not found`
+  String get messageErrorEntryNotFound {
+    return Intl.message(
+      'entry not found',
+      name: 'messageErrorEntryNotFound',
+      desc: '',
+      args: [],
+    );
+  }
+
+  /// `Error creating the repository`
+  String get messageErrorCreatingRepository {
+    return Intl.message(
+      'Error creating the repository',
+      name: 'messageErrorCreatingRepository',
+      desc: '',
+      args: [],
+    );
+  }
+
+  /// `Failed to create repository {name}`
+  String messageFailedCreateRepository(Object name) {
+    return Intl.message(
+      'Failed to create repository $name',
+      name: 'messageFailedCreateRepository',
+      desc: '',
+      args: [name],
+    );
+  }
+
+  /// `Failed to import repository {name}`
+  String messageFailedAddRepository(Object name) {
+    return Intl.message(
+      'Failed to import repository $name',
+      name: 'messageFailedAddRepository',
+      desc: '',
+      args: [name],
+    );
+  }
+
+  /// `Repository authentication failed`
+  String get messageRepoAuthFailed {
+    return Intl.message(
+      'Repository authentication failed',
+      name: 'messageRepoAuthFailed',
+      desc: '',
+      args: [],
+    );
+  }
+
+  /// `Biometric authentication failed`
+  String get messageBioAuthFailed {
+    return Intl.message(
+      'Biometric authentication failed',
+      name: 'messageBioAuthFailed',
+      desc: '',
+      args: [],
+    );
+  }
+
+  /// `There is already a repository with this name`
+  String get messageErrorRepositoryNameExist {
+    return Intl.message(
+      'There is already a repository with this name',
+      name: 'messageErrorRepositoryNameExist',
+      desc: '',
+      args: [],
+    );
+  }
+
+  /// `Using \ or / is not allowed`
+  String get messageErrorCharactersNotAllowed {
+    return Intl.message(
+      'Using \\ or / is not allowed',
+      name: 'messageErrorCharactersNotAllowed',
+      desc: '',
+      args: [],
+    );
+  }
+
+  /// `Your peer cannot write nor read the contents`
+  String get messageBlindReplicaExplanation {
+    return Intl.message(
+      'Your peer cannot write nor read the contents',
+      name: 'messageBlindReplicaExplanation',
+      desc: '',
+      args: [],
+    );
+  }
+
+  /// `Cannot be modified, just access the contents`
+  String get messageReadReplicaExplanation {
+    return Intl.message(
+      'Cannot be modified, just access the contents',
+      name: 'messageReadReplicaExplanation',
+      desc: '',
+      args: [],
+    );
+  }
+
+  /// `Full access. Your peer can read and write`
+  String get messageWriteReplicaExplanation {
+    return Intl.message(
+      'Full access. Your peer can read and write',
+      name: 'messageWriteReplicaExplanation',
+      desc: '',
+      args: [],
+    );
+  }
+
+  /// `Before adding files, you need to create a repository`
+  String get messageNoRepo {
+    return Intl.message(
+      'Before adding files, you need to create a repository',
+      name: 'messageNoRepo',
+      desc: '',
+      args: [],
+    );
+  }
+
+  /// `Create a new <bold>repository</bold>, or link to one from a friend using a <bold>repository token</bold>`
+  String get messageCreateNewRepo {
+    return Intl.message(
+      'Create a new <bold>repository</bold>, or link to one from a friend using a <bold>repository token</bold>',
+      name: 'messageCreateNewRepo',
+      desc: '',
+      args: [],
+    );
+  }
+
+  /// `No repositories found`
+  String get messageNoRepos {
+    return Intl.message(
+      'No repositories found',
+      name: 'messageNoRepos',
+      desc: '',
+      args: [],
+    );
+  }
+
+  /// `This <bold>repository</bold> is empty`
+  String get messageEmptyRepo {
+    return Intl.message(
+      'This <bold>repository</bold> is empty',
+      name: 'messageEmptyRepo',
+      desc: '',
+      args: [],
+    );
+  }
+
+  /// `This <bold>folder</bold> is empty`
+  String get messageEmptyFolder {
+    return Intl.message(
+      'This <bold>folder</bold> is empty',
+      name: 'messageEmptyFolder',
+      desc: '',
+      args: [],
+    );
+  }
+
+  /// `Create a new <bold>folder</bold>, or add a <bold>file</bold>, using <icon></icon>`
+  String get messageCreateAddNewItem {
+    return Intl.message(
+      'Create a new <bold>folder</bold>, or add a <bold>file</bold>, using <icon></icon>',
+      name: 'messageCreateAddNewItem',
+      desc: '',
+      args: [],
+    );
+  }
+
+  /// `This repository is <bold>read-only</bold>.`
+  String get messageReadOnlyContents {
+    return Intl.message(
+      'This repository is <bold>read-only</bold>.',
+      name: 'messageReadOnlyContents',
+      desc: '',
+      args: [],
+    );
+  }
+
+  /// `This <bold>repository</bold> is locked.`
+  String get messageLockedRepository {
+    return Intl.message(
+      'This <bold>repository</bold> is locked.',
+      name: 'messageLockedRepository',
+      desc: '',
+      args: [],
+    );
+  }
+
+  /// `This repository is a blind replica.`
+  String get messageBlindRepository {
+    return Intl.message(
+      'This repository is a blind replica.',
+      name: 'messageBlindRepository',
+      desc: '',
+      args: [],
+    );
+  }
+
+  /// `The provided <bold>password</bold> does not grant you access to view the content of this repository.`
+  String get messageBlindRepositoryContent {
+    return Intl.message(
+      'The provided <bold>password</bold> does not grant you access to view the content of this repository.',
+      name: 'messageBlindRepositoryContent',
+      desc: '',
+      args: [],
+    );
+  }
+
+  /// `Tap on the <bold>Unlock</bold> button and input the password to access content in this repository.`
+  String get messageInputPasswordToUnlock {
+    return Intl.message(
+      'Tap on the <bold>Unlock</bold> button and input the password to access content in this repository.',
+      name: 'messageInputPasswordToUnlock',
+      desc: '',
+      args: [],
+    );
+  }
+
+  /// `Enter password to unlock "{name}"`
+  String messageUnlockRepository(Object name) {
+    return Intl.message(
+      'Enter password to unlock "$name"',
+      name: 'messageUnlockRepository',
+      desc: '',
+      args: [name],
+    );
+  }
+
+  /// `Rename repository`
+  String get messageRenameRepository {
+    return Intl.message(
+      'Rename repository',
+      name: 'messageRenameRepository',
+      desc: '',
+      args: [],
+    );
+  }
+
+  /// `Rename file`
+  String get messageRenameFile {
+    return Intl.message(
+      'Rename file',
+      name: 'messageRenameFile',
+      desc: '',
+      args: [],
+    );
+  }
+
+  /// `Rename folder`
+  String get messageRenameFolder {
+    return Intl.message(
+      'Rename folder',
+      name: 'messageRenameFolder',
+      desc: '',
+      args: [],
+    );
+  }
+
+  /// `{name} writing canceled`
+  String messageWritingFileCanceled(Object name) {
+    return Intl.message(
+      '$name writing canceled',
+      name: 'messageWritingFileCanceled',
+      desc: '',
+      args: [name],
+    );
+  }
+
+  /// `{name} - downloading canceled`
+  String messageDownloadingFileCanceled(Object name) {
+    return Intl.message(
+      '$name - downloading canceled',
+      name: 'messageDownloadingFileCanceled',
+      desc: '',
+      args: [name],
+    );
+  }
+
+  /// `This repository already exists in the app under the name "{name}".`
+  String messageRepositoryAlreadyExist(Object name) {
+    return Intl.message(
+      'This repository already exists in the app under the name "$name".',
+      name: 'messageRepositoryAlreadyExist',
+      desc: '',
+      args: [name],
+    );
+  }
+
+  /// `This function is not available when moving an entry.`
+  String get messageMovingEntry {
+    return Intl.message(
+      'This function is not available when moving an entry.',
+      name: 'messageMovingEntry',
+      desc: '',
+      args: [],
+    );
+  }
+
+  /// `Paste the link here`
+  String get messageRepositoryToken {
+    return Intl.message(
+      'Paste the link here',
+      name: 'messageRepositoryToken',
+      desc: '',
+      args: [],
+    );
+  }
+
+  /// `Give the repository a name`
+  String get messageRepositoryName {
+    return Intl.message(
+      'Give the repository a name',
+      name: 'messageRepositoryName',
+      desc: '',
+      args: [],
+    );
+  }
+
+  /// `Repository new name`
+  String get messageRepositoryNewName {
+    return Intl.message(
+      'Repository new name',
+      name: 'messageRepositoryNewName',
+      desc: '',
+      args: [],
+    );
+  }
+
+  /// `Access mode granted: {access}`
+  String messageRepositoryAccessMode(Object access) {
+    return Intl.message(
+      'Access mode granted: $access',
+      name: 'messageRepositoryAccessMode',
+      desc: '',
+      args: [access],
+    );
+  }
+
+  /// `Suggested: {name}\n(tap here to use this name)`
+  String messageRepositorySuggestedName(Object name) {
+    return Intl.message(
+      'Suggested: $name\n(tap here to use this name)',
+      name: 'messageRepositorySuggestedName',
+      desc: '',
+      args: [name],
+    );
+  }
+
+  /// `Password`
+  String get messageRepositoryPassword {
+    return Intl.message(
+      'Password',
+      name: 'messageRepositoryPassword',
+      desc: '',
+      args: [],
+    );
+  }
+
+  /// `New password`
+  String get messageRepositoryNewPassword {
+    return Intl.message(
+      'New password',
+      name: 'messageRepositoryNewPassword',
+      desc: '',
+      args: [],
+    );
+  }
+
+  /// `Password strength`
+  String get messagePasswordStrength {
+    return Intl.message(
+      'Password strength',
+      name: 'messagePasswordStrength',
+      desc: '',
+      args: [],
+    );
+  }
+
+  /// `Weak`
+  String get messageWeak {
+    return Intl.message(
+      'Weak',
+      name: 'messageWeak',
+      desc: '',
+      args: [],
+    );
+  }
+
+  /// `Medium`
+  String get messageMedium {
+    return Intl.message(
+      'Medium',
+      name: 'messageMedium',
+      desc: '',
+      args: [],
+    );
+  }
+
+  /// `Good`
+  String get messageGood {
+    return Intl.message(
+      'Good',
+      name: 'messageGood',
+      desc: '',
+      args: [],
+    );
+  }
+
+  /// `Strong`
+  String get messageStrong {
+    return Intl.message(
+      'Strong',
+      name: 'messageStrong',
+      desc: '',
+      args: [],
+    );
+  }
+
+  /// `The current password`
+  String get messageRepositoryCurrentPassword {
+    return Intl.message(
+      'The current password',
+      name: 'messageRepositoryCurrentPassword',
+      desc: '',
+      args: [],
+    );
+  }
+
+  /// `Please enter a password.`
+  String get messageErrorRepositoryPasswordValidation {
+    return Intl.message(
+      'Please enter a password.',
+      name: 'messageErrorRepositoryPasswordValidation',
+      desc: '',
+      args: [],
+    );
+  }
+
+  /// `The passwords do not match.`
+  String get messageErrorRetypePassword {
+    return Intl.message(
+      'The passwords do not match.',
+      name: 'messageErrorRetypePassword',
+      desc: '',
+      args: [],
+    );
+  }
+
+  /// `The new password is the same as the old password`
+  String get messageErrorNewPasswordSameOldPassword {
+    return Intl.message(
+      'The new password is the same as the old password',
+      name: 'messageErrorNewPasswordSameOldPassword',
+      desc: '',
+      args: [],
+    );
+  }
+
+  /// `This token is invalid.`
+  String get messageErrorTokenInvalid {
+    return Intl.message(
+      'This token is invalid.',
+      name: 'messageErrorTokenInvalid',
+      desc: '',
+      args: [],
+    );
+  }
+
+  /// `Please enter a valid token.`
+  String get messageErrorTokenValidator {
+    return Intl.message(
+      'Please enter a valid token.',
+      name: 'messageErrorTokenValidator',
+      desc: '',
+      args: [],
+    );
+  }
+
+  /// `Please enter a token.`
+  String get messageErrorTokenEmpty {
+    return Intl.message(
+      'Please enter a token.',
+      name: 'messageErrorTokenEmpty',
+      desc: '',
+      args: [],
+    );
+  }
+
+  /// `Folder name`
+  String get messageFolderName {
+    return Intl.message(
+      'Folder name',
+      name: 'messageFolderName',
+      desc: '',
+      args: [],
+    );
+  }
+
+  /// `Are you sure you want to delete this folder?`
+  String get messageConfirmFolderDeletion {
+    return Intl.message(
+      'Are you sure you want to delete this folder?',
+      name: 'messageConfirmFolderDeletion',
+      desc: '',
+      args: [],
+    );
+  }
+
+  /// `This folder is not empty.\n\nDo you still want to delete it? (this will delete all its contents)`
+  String get messageConfirmNotEmptyFolderDeletion {
+    return Intl.message(
+      'This folder is not empty.\n\nDo you still want to delete it? (this will delete all its contents)',
+      name: 'messageConfirmNotEmptyFolderDeletion',
+      desc: '',
+      args: [],
+    );
+  }
+
+  /// `Error!`
+  String get messageError {
+    return Intl.message(
+      'Error!',
+      name: 'messageError',
+      desc: '',
+      args: [],
+    );
+  }
+
+  /// `Ack!`
+  String get messageAck {
+    return Intl.message(
+      'Ack!',
+      name: 'messageAck',
+      desc: '',
+      args: [],
+    );
+  }
+
+  /// `Creating the share token…`
+  String get messageCreatingToken {
+    return Intl.message(
+      'Creating the share token…',
+      name: 'messageCreatingToken',
+      desc: '',
+      args: [],
+    );
+  }
+
+  /// `Error creating the share token.`
+  String get messageErrorCreatingToken {
+    return Intl.message(
+      'Error creating the share token.',
+      name: 'messageErrorCreatingToken',
+      desc: '',
+      args: [],
+    );
+  }
+
+  /// `Repository token copied to the clipboard.`
+  String get messageTokenCopiedToClipboard {
+    return Intl.message(
+      'Repository token copied to the clipboard.',
+      name: 'messageTokenCopiedToClipboard',
+      desc: '',
+      args: [],
+    );
+  }
+
+  /// `from {path}`
+  String messageMoveEntryOrigin(Object path) {
+    return Intl.message(
+      'from $path',
+      name: 'messageMoveEntryOrigin',
+      desc: '',
+      args: [path],
+    );
+  }
+
+  /// `Are you sure you want to delete this file?`
+  String get messageConfirmFileDeletion {
+    return Intl.message(
+      'Are you sure you want to delete this file?',
+      name: 'messageConfirmFileDeletion',
+      desc: '',
+      args: [],
+    );
+  }
+
+  /// `Are you sure you want to delete this repository?`
+  String get messageConfirmRepositoryDeletion {
+    return Intl.message(
+      'Are you sure you want to delete this repository?',
+      name: 'messageConfirmRepositoryDeletion',
+      desc: '',
+      args: [],
+    );
+  }
+
+  /// `There is no media present.`
+  String get messageNoMediaPresent {
+    return Intl.message(
+      'There is no media present.',
+      name: 'messageNoMediaPresent',
+      desc: '',
+      args: [],
+    );
+  }
+
+  /// `An entry`
+  String get messageEntryTypeDefault {
+    return Intl.message(
+      'An entry',
+      name: 'messageEntryTypeDefault',
+      desc: '',
+      args: [],
+    );
+  }
+
+  /// `A folder`
+  String get messageEntryTypeFolder {
+    return Intl.message(
+      'A folder',
+      name: 'messageEntryTypeFolder',
+      desc: '',
+      args: [],
+    );
+  }
+
+  /// `A file`
+  String get messageEntryTypeFile {
+    return Intl.message(
+      'A file',
+      name: 'messageEntryTypeFile',
+      desc: '',
+      args: [],
+    );
+  }
+
+  /// `{entry} already exists.`
+  String messageEntryAlreadyExist(Object entry) {
+    return Intl.message(
+      '$entry already exists.',
+      name: 'messageEntryAlreadyExist',
+      desc: '',
+      args: [entry],
+    );
+  }
+
+  /// `Folder deleted successfully: {name}`
+  String messageFolderDeleted(Object name) {
+    return Intl.message(
+      'Folder deleted successfully: $name',
+      name: 'messageFolderDeleted',
+      desc: '',
+      args: [name],
+    );
+  }
+
+  /// `Press back again to exit.`
+  String get messageExitOuiSync {
+    return Intl.message(
+      'Press back again to exit.',
+      name: 'messageExitOuiSync',
+      desc: '',
+      args: [],
+    );
+  }
+
+  /// `Initializing…`
+  String get messageInitializing {
+    return Intl.message(
+      'Initializing…',
+      name: 'messageInitializing',
+      desc: '',
+      args: [],
+    );
+  }
+
+  /// `This repository is locked or is a blind replica.\n\nIf you have the password, unlock it and try again.`
+  String get messageAddingFileToLockedRepository {
+    return Intl.message(
+      'This repository is locked or is a blind replica.\n\nIf you have the password, unlock it and try again.',
+      name: 'messageAddingFileToLockedRepository',
+      desc: '',
+      args: [],
+    );
+  }
+
+  /// `This repository is a read-only replica.`
+  String get messageAddingFileToReadRepository {
+    return Intl.message(
+      'This repository is a read-only replica.',
+      name: 'messageAddingFileToReadRepository',
+      desc: '',
+      args: [],
+    );
+  }
+
+  /// `File name`
+  String get messageFileName {
+    return Intl.message(
+      'File name',
+      name: 'messageFileName',
+      desc: '',
+      args: [],
+    );
+  }
+
+  /// `Select the location`
+  String get messageSelectLocation {
+    return Intl.message(
+      'Select the location',
+      name: 'messageSelectLocation',
+      desc: '',
+      args: [],
+    );
+  }
+
+  /// `Save the file to this folder`
+  String get messageSaveToLocation {
+    return Intl.message(
+      'Save the file to this folder',
+      name: 'messageSaveToLocation',
+      desc: '',
+      args: [],
+    );
+  }
+
+  /// `Ouisync`
+  String get messageOuiSyncDesktopTitle {
+    return Intl.message(
+      'Ouisync',
+      name: 'messageOuiSyncDesktopTitle',
+      desc: '',
+      args: [],
+    );
+  }
+
+  /// `File preview is not yet available`
+  String get messageFilePreviewNotAvailable {
+    return Intl.message(
+      'File preview is not yet available',
+      name: 'messageFilePreviewNotAvailable',
+      desc: '',
+      args: [],
+    );
+  }
+
+  /// `Is running`
+  String get messageBackgroundNotificationAndroid {
+    return Intl.message(
+      'Is running',
+      name: 'messageBackgroundNotificationAndroid',
+      desc: '',
+      args: [],
+    );
+  }
+
+  /// `Shortly the OS will ask you for permission to execute this app in the background.\n\nThis is required in order to keep syncing while the app is not in the foreground`
+  String get messageBackgroundAndroidPermissions {
+    return Intl.message(
+      'Shortly the OS will ask you for permission to execute this app in the background.\n\nThis is required in order to keep syncing while the app is not in the foreground',
+      name: 'messageBackgroundAndroidPermissions',
+      desc: '',
+      args: [],
+    );
+  }
+
+  /// `Select a permission to create a share link`
+  String get messageSelectAccessMode {
+    return Intl.message(
+      'Select a permission to create a share link',
+      name: 'messageSelectAccessMode',
+      desc: '',
+      args: [],
+    );
+  }
+
+  /// `Nothing here yet!`
+  String get messageNothingHereYet {
+    return Intl.message(
+      'Nothing here yet!',
+      name: 'messageNothingHereYet',
+      desc: '',
+      args: [],
+    );
+  }
+
+  /// `Locking all open repositories…`
+  String get messageLockingAllRepos {
+    return Intl.message(
+      'Locking all open repositories…',
+      name: 'messageLockingAllRepos',
+      desc: '',
+      args: [],
+    );
+  }
+
+  /// `Do you want to lock all open repositories?\n\n({number} open)`
+  String messageLockOpenRepos(Object number) {
+    return Intl.message(
+      'Do you want to lock all open repositories?\n\n($number open)',
+      name: 'messageLockOpenRepos',
+      desc: '',
+      args: [number],
+    );
+  }
+
+  /// `Share with QR Code`
+  String get messageShareWithWR {
+    return Intl.message(
+      'Share with QR Code',
+      name: 'messageShareWithWR',
+      desc: '',
+      args: [],
+    );
+  }
+
+  /// `Scan this with your other device or share it with your peers`
+  String get messageScanQROrShare {
+    return Intl.message(
+      'Scan this with your other device or share it with your peers',
+      name: 'messageScanQROrShare',
+      desc: '',
+      args: [],
+    );
+  }
+
+  /// `Import a repository using a QR code`
+  String get messageAddRepoQR {
+    return Intl.message(
+      'Import a repository using a QR code',
+      name: 'messageAddRepoQR',
+      desc: '',
+      args: [],
+    );
+  }
+
+  /// `Locate`
+  String get buttonLocateRepository {
+    return Intl.message(
+      'Locate',
+      name: 'buttonLocateRepository',
+      desc: '',
+      args: [],
+    );
+  }
+
+  /// `Or`
+  String get messageOr {
+    return Intl.message(
+      'Or',
+      name: 'messageOr',
+      desc: '',
+      args: [],
+    );
+  }
+
+  /// `Import a repository using a token link`
+  String get messageAddRepoLink {
+    return Intl.message(
+      'Import a repository using a token link',
+      name: 'messageAddRepoLink',
+      desc: '',
+      args: [],
+    );
+  }
+
+  /// `Import repository from file system`
+  String get messageAddRepoDb {
+    return Intl.message(
+      'Import repository from file system',
+      name: 'messageAddRepoDb',
+      desc: '',
+      args: [],
+    );
+  }
+
+  /// `This option is not available on read-only repositories`
+  String get messageActionNotAvailable {
+    return Intl.message(
+      'This option is not available on read-only repositories',
+      name: 'messageActionNotAvailable',
+      desc: '',
+      args: [],
+    );
+  }
+
+  /// `The permission cannot be higher than the repository current access mode: {access}`
+  String messageAccessModeDisabled(Object access) {
+    return Intl.message(
+      'The permission cannot be higher than the repository current access mode: $access',
+      name: 'messageAccessModeDisabled',
+      desc: '',
+      args: [access],
+    );
+  }
+
+  /// `You need to select one permission to create a repository link first`
+  String get messageShareActionDisabled {
+    return Intl.message(
+      'You need to select one permission to create a repository link first',
+      name: 'messageShareActionDisabled',
+      desc: '',
+      args: [],
+    );
+  }
+
+  /// `Changing the extension of a file can make it unusable`
+  String get messageChangeExtensionAlert {
+    return Intl.message(
+      'Changing the extension of a file can make it unusable',
+      name: 'messageChangeExtensionAlert',
+      desc: '',
+      args: [],
+    );
+  }
+
+  /// `file`
+  String get messageFile {
+    return Intl.message(
+      'file',
+      name: 'messageFile',
+      desc: '',
+      args: [],
+    );
+  }
+
+  /// `files`
+  String get messageFiles {
+    return Intl.message(
+      'files',
+      name: 'messageFiles',
+      desc: '',
+      args: [],
+    );
+  }
+
+  /// `The repository deletion failed`
+  String get messageRepoDeletionFailed {
+    return Intl.message(
+      'The repository deletion failed',
+      name: 'messageRepoDeletionFailed',
+      desc: '',
+      args: [],
+    );
+  }
+
+  /// `We could not delete the repository "{name}"`
+  String messageRepoDeletionErrorDescription(Object name) {
+    return Intl.message(
+      'We could not delete the repository "$name"',
+      name: 'messageRepoDeletionErrorDescription',
+      desc: '',
+      args: [name],
+    );
+  }
+
+  /// `The repository is not there anymore`
+  String get messageRepoMissing {
+    return Intl.message(
+      'The repository is not there anymore',
+      name: 'messageRepoMissing',
+      desc: '',
+      args: [],
+    );
+  }
+
+  /// `We could not find the repository "{name}" at the usual location`
+  String messageRepoMissingErrorDescription(Object name) {
+    return Intl.message(
+      'We could not find the repository "$name" at the usual location',
+      name: 'messageRepoMissingErrorDescription',
+      desc: '',
+      args: [name],
+    );
+  }
+
+  /// `Error opening the repository`
+  String get messageErrorOpeningRepo {
+    return Intl.message(
+      'Error opening the repository',
+      name: 'messageErrorOpeningRepo',
+      desc: '',
+      args: [],
+    );
+  }
+
+  /// `Initialization of the repository {name} failed`
+  String messageErrorOpeningRepoDescription(Object name) {
+    return Intl.message(
+      'Initialization of the repository $name failed',
+      name: 'messageErrorOpeningRepoDescription',
+      desc: '',
+      args: [name],
+    );
+  }
+
+  /// `File is already being uploaded`
+  String get messageFileIsDownloading {
+    return Intl.message(
+      'File is already being uploaded',
+      name: 'messageFileIsDownloading',
+      desc: '',
+      args: [],
+    );
+  }
+
+  /// `Log viewer`
+  String get messageLogViewer {
+    return Intl.message(
+      'Log viewer',
+      name: 'messageLogViewer',
+      desc: '',
+      args: [],
+    );
+  }
+
+  /// `Log verbosity`
+  String get messageVerbosity {
+    return Intl.message(
+      'Log verbosity',
+      name: 'messageVerbosity',
+      desc: '',
+      args: [],
+    );
+  }
+
+  /// `Only Error`
+  String get messageLogLevelError {
+    return Intl.message(
+      'Only Error',
+      name: 'messageLogLevelError',
+      desc: '',
+      args: [],
+    );
+  }
+
+  /// `Error and Warn`
+  String get messageLogLevelErrorWarn {
+    return Intl.message(
+      'Error and Warn',
+      name: 'messageLogLevelErrorWarn',
+      desc: '',
+      args: [],
+    );
+  }
+
+  /// `Error, Warn and Info`
+  String get messageLogLevelErrorWarnInfo {
+    return Intl.message(
+      'Error, Warn and Info',
+      name: 'messageLogLevelErrorWarnInfo',
+      desc: '',
+      args: [],
+    );
+  }
+
+  /// `Error, Warn, Info and Debug`
+  String get messageLogLevelErrorWarnInfoDebug {
+    return Intl.message(
+      'Error, Warn, Info and Debug',
+      name: 'messageLogLevelErrorWarnInfoDebug',
+      desc: '',
+      args: [],
+    );
+  }
+
+  /// `All`
+  String get messageLogLevelAll {
+    return Intl.message(
+      'All',
+      name: 'messageLogLevelAll',
+      desc: '',
+      args: [],
+    );
+  }
+
+  /// `Save log file`
+  String get messageSaveLogFile {
+    return Intl.message(
+      'Save log file',
+      name: 'messageSaveLogFile',
+      desc: '',
+      args: [],
+    );
+  }
+
+  /// `Error: unhandled state`
+  String get messageErrorUnhandledState {
+    return Intl.message(
+      'Error: unhandled state',
+      name: 'messageErrorUnhandledState',
+      desc: '',
+      args: [],
+    );
+  }
+
+  /// `The password did not unlock the repository`
+  String get messageUnlockRepoFailed {
+    return Intl.message(
+      'The password did not unlock the repository',
+      name: 'messageUnlockRepoFailed',
+      desc: '',
+      args: [],
+    );
+  }
+
+  /// `Unlocked as a {access} replica`
+  String messageUnlockRepoOk(Object access) {
+    return Intl.message(
+      'Unlocked as a $access replica',
+      name: 'messageUnlockRepoOk',
+      desc: '',
+      args: [access],
+    );
+  }
+
+  /// `Unlock using biometrics`
+  String get messageUnlockUsingBiometrics {
+    return Intl.message(
+      'Unlock using biometrics',
+      name: 'messageUnlockUsingBiometrics',
+      desc: '',
+      args: [],
+    );
+  }
+
+  /// `Password`
+  String get messagePassword {
+    return Intl.message(
+      'Password',
+      name: 'messagePassword',
+      desc: '',
+      args: [],
+    );
+  }
+
+  /// `Password copied to the clipboard`
+  String get messagePasswordCopiedClipboard {
+    return Intl.message(
+      'Password copied to the clipboard',
+      name: 'messagePasswordCopiedClipboard',
+      desc: '',
+      args: [],
+    );
+  }
+
+  /// `New password copied to the clipboard`
+  String get messageNewPasswordCopiedClipboard {
+    return Intl.message(
+      'New password copied to the clipboard',
+      name: 'messageNewPasswordCopiedClipboard',
+      desc: '',
+      args: [],
+    );
+  }
+
+  /// `Remove biometric validation`
+  String get messageRemoveBiometricValidation {
+    return Intl.message(
+      'Remove biometric validation',
+      name: 'messageRemoveBiometricValidation',
+      desc: '',
+      args: [],
+    );
+  }
+
+  /// `Generate password`
+  String get messageGeneratePassword {
+    return Intl.message(
+      'Generate password',
+      name: 'messageGeneratePassword',
+      desc: '',
+      args: [],
+    );
+  }
+
+  /// `Secure using biometrics`
+  String get messageSecureUsingBiometrics {
+    return Intl.message(
+      'Secure using biometrics',
+      name: 'messageSecureUsingBiometrics',
+      desc: '',
+      args: [],
+    );
+  }
+
+  /// `Remove biometrics`
+  String get messageRemoveBiometrics {
+    return Intl.message(
+      'Remove biometrics',
+      name: 'messageRemoveBiometrics',
+      desc: '',
+      args: [],
+    );
+  }
+
+  /// `Remember to securely store the password. There is no way to retrieve it if lost or forgotten.`
+  String get messageRememberSavePasswordAlert {
+    return Intl.message(
+      'Remember to securely store the password. There is no way to retrieve it if lost or forgotten.',
+      name: 'messageRememberSavePasswordAlert',
+      desc: '',
+      args: [],
+    );
+  }
+
+  /// `The security options are not available for blind repositories`
+  String get messageSecurityOptionsNotAvailableBlind {
+    return Intl.message(
+      'The security options are not available for blind repositories',
+      name: 'messageSecurityOptionsNotAvailableBlind',
+      desc: '',
+      args: [],
+    );
+  }
+
+  /// `There was an error authenticathing using biometrics. Please try again`
+  String get messageErrorAuthenticatingBiometrics {
+    return Intl.message(
+      'There was an error authenticathing using biometrics. Please try again',
+      name: 'messageErrorAuthenticatingBiometrics',
+      desc: '',
+      args: [],
+    );
+  }
+
+  /// `There was a problem changing the password. Please try again`
+  String get messageErrorChangingPassword {
+    return Intl.message(
+      'There was a problem changing the password. Please try again',
+      name: 'messageErrorChangingPassword',
+      desc: '',
+      args: [],
+    );
+  }
+
+  /// `Runtime ID`
+  String get messageSettingsRuntimeID {
+    return Intl.message(
+      'Runtime ID',
+      name: 'messageSettingsRuntimeID',
+      desc: '',
+      args: [],
+    );
+  }
+
+  /// `View`
+  String get messageView {
+    return Intl.message(
+      'View',
+      name: 'messageView',
+      desc: '',
+      args: [],
+    );
+  }
+
+  /// `Local Discovery`
+  String get messageLocalDiscovery {
+    return Intl.message(
+      'Local Discovery',
+      name: 'messageLocalDiscovery',
+      desc: '',
+      args: [],
+    );
+  }
+
+  /// `Sync while using mobile data`
+  String get messageSyncMobileData {
+    return Intl.message(
+      'Sync while using mobile data',
+      name: 'messageSyncMobileData',
+      desc: '',
+      args: [],
+    );
+  }
+
+  /// `NAT type`
+  String get messageNATType {
+    return Intl.message(
+      'NAT type',
+      name: 'messageNATType',
+      desc: '',
+      args: [],
+    );
+  }
+
+  /// `Bluetooth`
+  String get messageBluetooth {
+    return Intl.message(
+      'Bluetooth',
+      name: 'messageBluetooth',
+      desc: '',
+      args: [],
+    );
+  }
+
+  /// `Wi-Fi`
+  String get messageWiFi {
+    return Intl.message(
+      'Wi-Fi',
+      name: 'messageWiFi',
+      desc: '',
+      args: [],
+    );
+  }
+
+  /// `Mobile`
+  String get messageMobile {
+    return Intl.message(
+      'Mobile',
+      name: 'messageMobile',
+      desc: '',
+      args: [],
+    );
+  }
+
+  /// `Ethernet`
+  String get messageEthernet {
+    return Intl.message(
+      'Ethernet',
+      name: 'messageEthernet',
+      desc: '',
+      args: [],
+    );
+  }
+
+  /// `VPN`
+  String get messageVPN {
+    return Intl.message(
+      'VPN',
+      name: 'messageVPN',
+      desc: '',
+      args: [],
+    );
+  }
+
+  /// `None`
+  String get messageNone {
+    return Intl.message(
+      'None',
+      name: 'messageNone',
+      desc: '',
+      args: [],
+    );
+  }
+
+  /// `Peer Exchange`
+  String get messagePeerExchange {
+    return Intl.message(
+      'Peer Exchange',
+      name: 'messagePeerExchange',
+      desc: '',
+      args: [],
+    );
+  }
+
+  /// `You have unsaved changes.\n\nWould you like to discard them?`
+  String get messageUnsavedChanges {
+    return Intl.message(
+      'You have unsaved changes.\n\nWould you like to discard them?',
+      name: 'messageUnsavedChanges',
+      desc: '',
+      args: [],
+    );
+  }
+
+  /// `Accessing secure storage`
+  String get messageAccessingSecureStorage {
+    return Intl.message(
+      'Accessing secure storage',
+      name: 'messageAccessingSecureStorage',
+      desc: '',
+      args: [],
+    );
+  }
+
+  /// `Do you want to save the current changes?`
+  String get messageSavingChanges {
+    return Intl.message(
+      'Do you want to save the current changes?',
+      name: 'messageSavingChanges',
+      desc: '',
+      args: [],
+    );
+  }
+
+  /// `Updating security properties of the repository failed.`
+  String get messageUpdateLocalSecretFailed {
+    return Intl.message(
+      'Updating security properties of the repository failed.',
+      name: 'messageUpdateLocalSecretFailed',
+      desc: '',
+      args: [],
+    );
+  }
+
+  /// `Security properties of the repository have been updated.`
+  String get messageUpdateLocalSecretOk {
+    return Intl.message(
+      'Security properties of the repository have been updated.',
+      name: 'messageUpdateLocalSecretOk',
+      desc: '',
+      args: [],
+    );
+  }
+
+  /// `Use local password`
+  String get messageUseLocalPassword {
+    return Intl.message(
+      'Use local password',
+      name: 'messageUseLocalPassword',
+      desc: '',
+      args: [],
+    );
+  }
+
+  /// `Validate local password`
+  String get messageValidateLocalPassword {
+    return Intl.message(
+      'Validate local password',
+      name: 'messageValidateLocalPassword',
+      desc: '',
+      args: [],
+    );
+  }
+
+  /// `<removed>`
+  String get messageRemovedInBrackets {
+    return Intl.message(
+      '<removed>',
+      name: 'messageRemovedInBrackets',
+      desc: '',
+      args: [],
+    );
+  }
+
+  /// `Granted`
+  String get messageGranted {
+    return Intl.message(
+      'Granted',
+      name: 'messageGranted',
+      desc: '',
+      args: [],
+    );
+  }
+
+  /// `This permission is required`
+  String get messagePermissionRequired {
+    return Intl.message(
+      'This permission is required',
+      name: 'messagePermissionRequired',
+      desc: '',
+      args: [],
+    );
+  }
+
+  /// `Granting this permission requires navigating to the settings:\n\n Settings > Apps & notifications`
+  String get messageGrantingRequiresSettings {
+    return Intl.message(
+      'Granting this permission requires navigating to the settings:\n\n Settings > Apps & notifications',
+      name: 'messageGrantingRequiresSettings',
+      desc: '',
+      args: [],
+    );
+  }
+
+  /// `We need this permission to use the camera and read the QR code`
+  String get messageCameraPermission {
+    return Intl.message(
+      'We need this permission to use the camera and read the QR code',
+      name: 'messageCameraPermission',
+      desc: '',
+      args: [],
+    );
+  }
+
+  /// `Allows the app to keep syncing in the background`
+  String get messageIgnoreBatteryOptimizationsPermission {
+    return Intl.message(
+      'Allows the app to keep syncing in the background',
+      name: 'messageIgnoreBatteryOptimizationsPermission',
+      desc: '',
+      args: [],
+    );
+  }
+
+  /// `Needed for getting access to the files`
+  String get messageStoragePermission {
+    return Intl.message(
+      'Needed for getting access to the files',
+      name: 'messageStoragePermission',
+      desc: '',
+      args: [],
+    );
+  }
+
+  /// `Storage`
+  String get messageStorage {
+    return Intl.message(
+      'Storage',
+      name: 'messageStorage',
+      desc: '',
+      args: [],
+    );
+  }
+
+  /// `Camera`
+  String get messageCamera {
+    return Intl.message(
+      'Camera',
+      name: 'messageCamera',
+      desc: '',
+      args: [],
+    );
+  }
+
+  /// `{name} already exist in this location.\n\nWhat do you want to do?`
+  String messageFileAlreadyExist(Object name) {
+    return Intl.message(
+      '$name already exist in this location.\n\nWhat do you want to do?',
+      name: 'messageFileAlreadyExist',
+      desc: '',
+      args: [name],
+    );
+  }
+
+  /// `Replace existing file`
+  String get messageReplaceExistingFile {
+    return Intl.message(
+      'Replace existing file',
+      name: 'messageReplaceExistingFile',
+      desc: '',
+      args: [],
+    );
+  }
+
+  /// `Replace existing folder`
+  String get messageReplaceExistingFolder {
+    return Intl.message(
+      'Replace existing folder',
+      name: 'messageReplaceExistingFolder',
+      desc: '',
+      args: [],
+    );
+  }
+
+  /// `Keep both files`
+  String get messageKeepBothFiles {
+    return Intl.message(
+      'Keep both files',
+      name: 'messageKeepBothFiles',
+      desc: '',
+      args: [],
+    );
+  }
+
+  /// `Keep both folders`
+  String get messageKeepBothFolders {
+    return Intl.message(
+      'Keep both folders',
+      name: 'messageKeepBothFolders',
+      desc: '',
+      args: [],
+    );
+  }
+
+  /// `Only available for files`
+  String get messageOnlyAvailableFiles {
+    return Intl.message(
+      'Only available for files',
+      name: 'messageOnlyAvailableFiles',
+      desc: '',
+      args: [],
+    );
+  }
+
+  /// `Frequently Asked Questions`
+  String get messageFAQ {
+    return Intl.message(
+      'Frequently Asked Questions',
+      name: 'messageFAQ',
+      desc: '',
+      args: [],
+    );
+  }
+
+  /// `is built in line with our values.\n\nBy using it you agree to abide by these principles, and accept our Terms of Use and Privacy Notice.`
+  String get messageEqualitieValues {
+    return Intl.message(
+      'is built in line with our values.\n\nBy using it you agree to abide by these principles, and accept our Terms of Use and Privacy Notice.',
+      name: 'messageEqualitieValues',
+      desc: '',
+      args: [],
+    );
+  }
+
+  /// `All files and folders added to Ouisync are securely encrypted by default, both in transit and at rest.`
+  String get messageOnboardingShare {
+    return Intl.message(
+      'All files and folders added to Ouisync are securely encrypted by default, both in transit and at rest.',
+      name: 'messageOnboardingShare',
+      desc: '',
+      args: [],
+    );
+  }
+
+  /// `Repositories can be shared as read-write, read-only, or blind (you store files for others, but cannot access them)`
+  String get messageOnboardingPermissions {
+    return Intl.message(
+      'Repositories can be shared as read-write, read-only, or blind (you store files for others, but cannot access them)',
+      name: 'messageOnboardingPermissions',
+      desc: '',
+      args: [],
+    );
+  }
+
+  /// `Share files to all of your devices or with others and build your own secure cloud!`
+  String get messageOnboardingAccess {
+    return Intl.message(
+      'Share files to all of your devices or with others and build your own secure cloud!',
+      name: 'messageOnboardingAccess',
+      desc: '',
+      args: [],
+    );
+  }
+
+  /// `by`
+  String get messageBy {
+    return Intl.message(
+      'by',
+      name: 'messageBy',
+      desc: '',
+      args: [],
+    );
+  }
+
+  /// `Tap here to read our values`
+  String get messageTapForValues {
+    return Intl.message(
+      'Tap here to read our values',
+      name: 'messageTapForValues',
+      desc: '',
+      args: [],
+    );
+  }
+
+  /// `Tap here to read our Terms of Use and Privacy Notice`
+  String get messageTapForTermsPrivacy {
+    return Intl.message(
+      'Tap here to read our Terms of Use and Privacy Notice',
+      name: 'messageTapForTermsPrivacy',
+      desc: '',
+      args: [],
+    );
+  }
+
+  /// `“Man is born free, and everywhere he is in chains.”`
+  String get messageQuoteMainIsFree {
+    return Intl.message(
+      '“Man is born free, and everywhere he is in chains.”',
+      name: 'messageQuoteMainIsFree',
+      desc: '',
+      args: [],
+    );
+  }
+
+  /// `Jean-Jacques Rousseau`
+  String get messageRousseau {
+    return Intl.message(
+      'Jean-Jacques Rousseau',
+      name: 'messageRousseau',
+      desc: '',
+      args: [],
+    );
+  }
+
+  /// `Basic rights and fundamental freedoms are inherent, inalienable and apply equally to everyone. Human rights are universal; protected in international law and enshrined in the `
+  String get messageEqValuesP1 {
+    return Intl.message(
+      'Basic rights and fundamental freedoms are inherent, inalienable and apply equally to everyone. Human rights are universal; protected in international law and enshrined in the ',
+      name: 'messageEqValuesP1',
+      desc: '',
+      args: [],
+    );
+  }
+
+  /// `International Bill of Human Rights`
+  String get messageInternationalBillHumanRights {
+    return Intl.message(
+      'International Bill of Human Rights',
+      name: 'messageInternationalBillHumanRights',
+      desc: '',
+      args: [],
+    );
+  }
+
+  /// `Brave people risk life and liberty to defend human rights, to mobilise, to criticise and to expose the perpetrators of abuse. Brave people voice support for others, for ideas, and communicate their concerns to the world. These brave people exercise their human rights online`
+  String get messageEqValuesP2 {
+    return Intl.message(
+      'Brave people risk life and liberty to defend human rights, to mobilise, to criticise and to expose the perpetrators of abuse. Brave people voice support for others, for ideas, and communicate their concerns to the world. These brave people exercise their human rights online',
+      name: 'messageEqValuesP2',
+      desc: '',
+      args: [],
+    );
+  }
+
+  /// `The Internet is a platform for free expression and self-determination. Like any communication tool, the Internet is not immune from censorship, surveillance, attacks and attempts by state actors and criminal groups to silence dissident voices. When democratic expression is criminalised, when there is ethnic and political discrimination, the Internet becomes another battleground for non-violent resistance`
+  String get messageEqValuesP3 {
+    return Intl.message(
+      'The Internet is a platform for free expression and self-determination. Like any communication tool, the Internet is not immune from censorship, surveillance, attacks and attempts by state actors and criminal groups to silence dissident voices. When democratic expression is criminalised, when there is ethnic and political discrimination, the Internet becomes another battleground for non-violent resistance',
+      name: 'messageEqValuesP3',
+      desc: '',
+      args: [],
+    );
+  }
+
+  /// `Our mission is to promote and defend fundamental freedoms and human rights, including the free flow of information online. Our goal is to create accessible technology and improve the skill set needed for defending human rights and freedoms in the digital age`
+  String get messageEqValuesP4 {
+    return Intl.message(
+      'Our mission is to promote and defend fundamental freedoms and human rights, including the free flow of information online. Our goal is to create accessible technology and improve the skill set needed for defending human rights and freedoms in the digital age',
+      name: 'messageEqValuesP4',
+      desc: '',
+      args: [],
+    );
+  }
+
+  /// `We aim to educate and raise the capacity of our constituents to enjoy secure operations in the digital domain. We do this by building tools that enable and protect free expression, circumvent censorship, empower anonymity and protect from surveillance where and when necessary. Our tools also improve information management and analytic functions`
+  String get messageEqValuesP5 {
+    return Intl.message(
+      'We aim to educate and raise the capacity of our constituents to enjoy secure operations in the digital domain. We do this by building tools that enable and protect free expression, circumvent censorship, empower anonymity and protect from surveillance where and when necessary. Our tools also improve information management and analytic functions',
+      name: 'messageEqValuesP5',
+      desc: '',
+      args: [],
+    );
+  }
+
+  /// `We are an international group of activists of diverse backgrounds and beliefs, standing together to defend the principles common among us. We are software developers, cryptographers, security specialists, as well as educators, sociologists, historians, anthropologists and journalists. We develop open and reusable tools with a focus on privacy, online security and better information management. We finance our operations with public grants and consultancies with the private sector. We believe in an Internet that is free from intrusive and unjustified surveillance, censorship and oppression`
+  String get messageEqValuesP6 {
+    return Intl.message(
+      'We are an international group of activists of diverse backgrounds and beliefs, standing together to defend the principles common among us. We are software developers, cryptographers, security specialists, as well as educators, sociologists, historians, anthropologists and journalists. We develop open and reusable tools with a focus on privacy, online security and better information management. We finance our operations with public grants and consultancies with the private sector. We believe in an Internet that is free from intrusive and unjustified surveillance, censorship and oppression',
+      name: 'messageEqValuesP6',
+      desc: '',
+      args: [],
+    );
+  }
+
+  /// `Inspired by the International Bill of Human Rights, our principles apply to every individual, group and organ of society that we work with, including the beneficiaries of the software and services we release. All of our projects are designed with our principles in mind. Our knowledge, tools and services are available to these groups and individuals as long as our principles and terms of service are respected`
+  String get messageEqValuesP7 {
+    return Intl.message(
+      'Inspired by the International Bill of Human Rights, our principles apply to every individual, group and organ of society that we work with, including the beneficiaries of the software and services we release. All of our projects are designed with our principles in mind. Our knowledge, tools and services are available to these groups and individuals as long as our principles and terms of service are respected',
+      name: 'messageEqValuesP7',
+      desc: '',
+      args: [],
+    );
+  }
+
+  /// `The right to privacy is a fundamental right that we aim to protect whenever and wherever possible. The privacy of our direct beneficiaries is sacrosanct to our operations. Our tools, services and internal policies are designed to this effect. We will use all technical and legal resources at our disposal to protect the privacy of our beneficiaries. Please refer to our Privacy Policy and our `
+  String get messageEqValuesP8 {
+    return Intl.message(
+      'The right to privacy is a fundamental right that we aim to protect whenever and wherever possible. The privacy of our direct beneficiaries is sacrosanct to our operations. Our tools, services and internal policies are designed to this effect. We will use all technical and legal resources at our disposal to protect the privacy of our beneficiaries. Please refer to our Privacy Policy and our ',
+      name: 'messageEqValuesP8',
+      desc: '',
+      args: [],
+    );
+  }
+
+  /// `Declaration for Distributed Online Services`
+  String get messageDeclarationDOS {
+    return Intl.message(
+      'Declaration for Distributed Online Services',
+      name: 'messageDeclarationDOS',
+      desc: '',
+      args: [],
+    );
+  }
+
+  /// `Security is a constant thematic throughout all of our software development, service provision and capacity-building projects. We design our systems and processes to improve information security on the Internet and raise the user’s security profile and experience. We try to lead by example by not compromising the security properties of a tool or system for the sake of speed, usability or cost. We do not believe in security through obscurity and we maintain transparency through open access to our code base. We always err on the side of caution and try to implement good internal operational security`
+  String get messageEqValuesP9 {
+    return Intl.message(
+      'Security is a constant thematic throughout all of our software development, service provision and capacity-building projects. We design our systems and processes to improve information security on the Internet and raise the user’s security profile and experience. We try to lead by example by not compromising the security properties of a tool or system for the sake of speed, usability or cost. We do not believe in security through obscurity and we maintain transparency through open access to our code base. We always err on the side of caution and try to implement good internal operational security',
+      name: 'messageEqValuesP9',
+      desc: '',
+      args: [],
+    );
+  }
+
+  /// `As an organisation, we seek to be transparent with our policies and procedures. As often as possible, our source code is open and freely available, protected by licences that encourage community-driven development, sharing and the propagation of these principles`
+  String get messageEqValuesP10 {
+    return Intl.message(
+      'As an organisation, we seek to be transparent with our policies and procedures. As often as possible, our source code is open and freely available, protected by licences that encourage community-driven development, sharing and the propagation of these principles',
+      name: 'messageEqValuesP10',
+      desc: '',
+      args: [],
+    );
+  }
+
+  /// `The ability to express oneself freely and to access public information is the backbone of a true democracy. Public information should be in the public domain. Freedom of expression includes active and heated debate, even arguments that are inelegantly articulated, poorly constructed and that may be considered offensive to some. However, freedom of expression is not an absolute right. We stand firmly against violence and the incitement to violate the rights of others, especially the propagation of violence, hate, discrimination and disenfranchisement of any identifiable ethnic or social group`
+  String get messageEqValuesP11 {
+    return Intl.message(
+      'The ability to express oneself freely and to access public information is the backbone of a true democracy. Public information should be in the public domain. Freedom of expression includes active and heated debate, even arguments that are inelegantly articulated, poorly constructed and that may be considered offensive to some. However, freedom of expression is not an absolute right. We stand firmly against violence and the incitement to violate the rights of others, especially the propagation of violence, hate, discrimination and disenfranchisement of any identifiable ethnic or social group',
+      name: 'messageEqValuesP11',
+      desc: '',
+      args: [],
+    );
+  }
+
+  /// `We operate from different countries and come from various social backgrounds. We work together towards a society that will respect and defend the rights of others in the physical and the digital world. The International Bill of Rights articulates the suite of human rights that inspires our work; we believe that people have a right and a duty to protect these rights`
+  String get messageEqValuesP12 {
+    return Intl.message(
+      'We operate from different countries and come from various social backgrounds. We work together towards a society that will respect and defend the rights of others in the physical and the digital world. The International Bill of Rights articulates the suite of human rights that inspires our work; we believe that people have a right and a duty to protect these rights',
+      name: 'messageEqValuesP12',
+      desc: '',
+      args: [],
+    );
+  }
+
+  /// `We understand that our tools and services can be abused to contravene these principles and our terms of service, and we firmly and actively condemn and forbid such usage. We neither permit our software and services to be used to further the commission of illicit activities, nor will we assist in the propagation of hate speech or the promotion of violence through the Internet`
+  String get messageEqValuesP13 {
+    return Intl.message(
+      'We understand that our tools and services can be abused to contravene these principles and our terms of service, and we firmly and actively condemn and forbid such usage. We neither permit our software and services to be used to further the commission of illicit activities, nor will we assist in the propagation of hate speech or the promotion of violence through the Internet',
+      name: 'messageEqValuesP13',
+      desc: '',
+      args: [],
+    );
+  }
+
+  /// `We have put safeguards in place to mitigate the misuse of our products and services. When we become aware of any use that violates our principles or terms of service, we take action to stop it. Guided by our internal policies, we carefully deliberate over acts that might compromise our principles. Our procedures will continue to evolve based on experience and best practices so that we can achieve the right balance between enabling open access to our products and services, and upholding our principles`
+  String get messageEqValuesP14 {
+    return Intl.message(
+      'We have put safeguards in place to mitigate the misuse of our products and services. When we become aware of any use that violates our principles or terms of service, we take action to stop it. Guided by our internal policies, we carefully deliberate over acts that might compromise our principles. Our procedures will continue to evolve based on experience and best practices so that we can achieve the right balance between enabling open access to our products and services, and upholding our principles',
+      name: 'messageEqValuesP14',
+      desc: '',
+      args: [],
+    );
+  }
+
+  /// `This Ouisync Terms of Use (the “Agreement”), along with our Privacy Notice (collectively, the “Terms”), govern your use of Ouisync - an online file synchronization protocol and software.`
+  String get messageTermsPrivacyP1 {
+    return Intl.message(
+      'This Ouisync Terms of Use (the “Agreement”), along with our Privacy Notice (collectively, the “Terms”), govern your use of Ouisync - an online file synchronization protocol and software.',
+      name: 'messageTermsPrivacyP1',
+      desc: '',
+      args: [],
+    );
+  }
+
+  /// `By installing and running the Ouisync application, you indicate your assent to be bound by and to comply with this Agreement between you and eQualitie inc. (“eQualitie”, “we”, or “us”). Usage of the Ouisync application and the Ouisync network (the Service) is provided by eQualitie at no cost and is intended for use as is`
+  String get messageTermsPrivacyP2 {
+    return Intl.message(
+      'By installing and running the Ouisync application, you indicate your assent to be bound by and to comply with this Agreement between you and eQualitie inc. (“eQualitie”, “we”, or “us”). Usage of the Ouisync application and the Ouisync network (the Service) is provided by eQualitie at no cost and is intended for use as is',
+      name: 'messageTermsPrivacyP2',
+      desc: '',
+      args: [],
+    );
+  }
+
+  /// `The Ouisync application is built in-line with eQualitie’s values. By using this software you agree that you will not use Ouisync to publish, share, or store materials that is contrary to the underlying values nor the letter of the laws of Quebec or Canada or the International Bill of Human Rights, including content that:`
+  String get messageTermsPrivacyP3 {
+    return Intl.message(
+      'The Ouisync application is built in-line with eQualitie’s values. By using this software you agree that you will not use Ouisync to publish, share, or store materials that is contrary to the underlying values nor the letter of the laws of Quebec or Canada or the International Bill of Human Rights, including content that:',
+      name: 'messageTermsPrivacyP3',
+      desc: '',
+      args: [],
+    );
+  }
+
+  /// `Infringes on personal information protection rights, including the underlying values or the letter of `
+  String get messageTerms1_1 {
+    return Intl.message(
+      'Infringes on personal information protection rights, including the underlying values or the letter of ',
+      name: 'messageTerms1_1',
+      desc: '',
+      args: [],
+    );
+  }
+
+  /// `(the Personal Information Protection and Electronic Documents Act)`
+  String get messageTerms1_2 {
+    return Intl.message(
+      '(the Personal Information Protection and Electronic Documents Act)',
+      name: 'messageTerms1_2',
+      desc: '',
+      args: [],
+    );
+  }
+
+  /// `Constitutes child sexually exploitative material (including material which may not be illegal child sexual abuse material but which nonetheless sexually exploits or promotes the sexual exploitation of minors), unlawful pornography, or are otherwise indecent`
+  String get messageTerms2 {
+    return Intl.message(
+      'Constitutes child sexually exploitative material (including material which may not be illegal child sexual abuse material but which nonetheless sexually exploits or promotes the sexual exploitation of minors), unlawful pornography, or are otherwise indecent',
+      name: 'messageTerms2',
+      desc: '',
+      args: [],
+    );
+  }
+
+  /// `Contains or promotes extreme acts of violence or terrorist activity, including terror or violent extremist propaganda`
+  String get messageTerms3 {
+    return Intl.message(
+      'Contains or promotes extreme acts of violence or terrorist activity, including terror or violent extremist propaganda',
+      name: 'messageTerms3',
+      desc: '',
+      args: [],
+    );
+  }
+
+  /// `Advocates bigotry, hatred, or the incitement of violence against any person or group of people based on their race, religion, ethnicity, national origin, sex, gender identity, sexual orientation, disability, impairment, or any other characteristic(s) associated with systemic discrimination or marginalization`
+  String get messageTerms4 {
+    return Intl.message(
+      'Advocates bigotry, hatred, or the incitement of violence against any person or group of people based on their race, religion, ethnicity, national origin, sex, gender identity, sexual orientation, disability, impairment, or any other characteristic(s) associated with systemic discrimination or marginalization',
+      name: 'messageTerms4',
+      desc: '',
+      args: [],
+    );
+  }
+
+  /// `Files that contain viruses, trojans, worms, logic bombs or other material that is malicious or technologically harmful`
+  String get messageTerms5 {
+    return Intl.message(
+      'Files that contain viruses, trojans, worms, logic bombs or other material that is malicious or technologically harmful',
+      name: 'messageTerms5',
+      desc: '',
+      args: [],
+    );
+  }
+
+  /// `This section is used to inform visitors regarding our policies with the collection, use, and disclosure of Personal Information if anyone decides to use our Service`
+  String get messagePrivacyIntro {
+    return Intl.message(
+      'This section is used to inform visitors regarding our policies with the collection, use, and disclosure of Personal Information if anyone decides to use our Service',
+      name: 'messagePrivacyIntro',
+      desc: '',
+      args: [],
+    );
+  }
+
+  /// `The Ouisync team values user privacy and thus does not collect any user information`
+  String get messageDataCollectionP1 {
+    return Intl.message(
+      'The Ouisync team values user privacy and thus does not collect any user information',
+      name: 'messageDataCollectionP1',
+      desc: '',
+      args: [],
+    );
+  }
+
+  /// `The Ouisync app is designed to be able to provide file sharing services without a user ID, name, nickname, user account or any other form of user data. We don’t know who uses our app and with whom they sync or share their data`
+  String get messageDataCollectionP2 {
+    return Intl.message(
+      'The Ouisync app is designed to be able to provide file sharing services without a user ID, name, nickname, user account or any other form of user data. We don’t know who uses our app and with whom they sync or share their data',
+      name: 'messageDataCollectionP2',
+      desc: '',
+      args: [],
+    );
+  }
+
+  /// `Ouisync (and eQualit.ie) does not share any data with any third parties`
+  String get messageDataSharingP1 {
+    return Intl.message(
+      'Ouisync (and eQualit.ie) does not share any data with any third parties',
+      name: 'messageDataSharingP1',
+      desc: '',
+      args: [],
+    );
+  }
+
+  /// `Data that the user uploads into the Ouisync repositories is end-to-end encrypted in transit as well as at rest. This includes metadata such as file names, sizes, folder structure etc. Within Ouisync, data is readable only by the person who uploaded the data and those persons with whom they shared their repositories`
+  String get messageSecurityPracticesP1 {
+    return Intl.message(
+      'Data that the user uploads into the Ouisync repositories is end-to-end encrypted in transit as well as at rest. This includes metadata such as file names, sizes, folder structure etc. Within Ouisync, data is readable only by the person who uploaded the data and those persons with whom they shared their repositories',
+      name: 'messageSecurityPracticesP1',
+      desc: '',
+      args: [],
+    );
+  }
+
+  /// `You can learn more about the encryption techniques used in our documentation`
+  String get messageSecurityPracticesP2 {
+    return Intl.message(
+      'You can learn more about the encryption techniques used in our documentation',
+      name: 'messageSecurityPracticesP2',
+      desc: '',
+      args: [],
+    );
+  }
+
+  /// `The Ouisync app stores users’ data on an 'Always-On Peer', which is a server located in Canada. All data is stored as encrypted chunks and is not readable by the server or its operators. The purpose of this server is simply to bridge the gaps between peers who are not online at the same time. All data is periodically purged from this server - its purpose is not to provide permanent data storage but simply facilitation of data syncing by peers`
+  String get messageSecurityPracticesP3 {
+    return Intl.message(
+      'The Ouisync app stores users’ data on an \'Always-On Peer\', which is a server located in Canada. All data is stored as encrypted chunks and is not readable by the server or its operators. The purpose of this server is simply to bridge the gaps between peers who are not online at the same time. All data is periodically purged from this server - its purpose is not to provide permanent data storage but simply facilitation of data syncing by peers',
+      name: 'messageSecurityPracticesP3',
+      desc: '',
+      args: [],
+    );
+  }
+
+  /// `If you have a reason to believe that your personal data has been illegally obtained and shared by other Ouisync users, please contact us at the address below`
+  String get messageSecurityPracticesP4 {
+    return Intl.message(
+      'If you have a reason to believe that your personal data has been illegally obtained and shared by other Ouisync users, please contact us at the address below',
+      name: 'messageSecurityPracticesP4',
+      desc: '',
+      args: [],
+    );
+  }
+
+  /// `The simplest way to delete your data is by deleting files or repositories from your own device. Any file deletion will be propagated to all your peers - ie, if you have Write access to a repository, you can delete any files within it and the same files will be deleted from your peers’ repositories as well as from our Always-On-Peer. If you need to delete only the repositories from our Always-On-Peer (but still keep them in your own repository on your own device), please contact us at the address below`
+  String get messageDeletionDataServerP1 {
+    return Intl.message(
+      'The simplest way to delete your data is by deleting files or repositories from your own device. Any file deletion will be propagated to all your peers - ie, if you have Write access to a repository, you can delete any files within it and the same files will be deleted from your peers’ repositories as well as from our Always-On-Peer. If you need to delete only the repositories from our Always-On-Peer (but still keep them in your own repository on your own device), please contact us at the address below',
+      name: 'messageDeletionDataServerP1',
+      desc: '',
+      args: [],
+    );
+  }
+
+  /// `The Ouisync team cannot delete individual files from repositories, as it is not possible to identify them because they are encrypted. We are able to delete whole repositories if you send us the link to the repository that needs to be deleted`
+  String get messageDeletionDataServerNote {
+    return Intl.message(
+      'The Ouisync team cannot delete individual files from repositories, as it is not possible to identify them because they are encrypted. We are able to delete whole repositories if you send us the link to the repository that needs to be deleted',
+      name: 'messageDeletionDataServerNote',
+      desc: '',
+      args: [],
+    );
+  }
+
+  /// `The Ouisync app creates logfiles on users' devices. Their purpose is only to log device’s activity to facilitate the debugging process in case the user experiences difficulties in connecting with their peers or otherwise in using the Ouisync app. The logfile remains on a user's device unless the user decides to send it to us for support purposes`
+  String get messageLogDataP1 {
+    return Intl.message(
+      'The Ouisync app creates logfiles on users\' devices. Their purpose is only to log device’s activity to facilitate the debugging process in case the user experiences difficulties in connecting with their peers or otherwise in using the Ouisync app. The logfile remains on a user\'s device unless the user decides to send it to us for support purposes',
+      name: 'messageLogDataP1',
+      desc: '',
+      args: [],
+    );
+  }
+
+  /// `If the user does decide to contact us, the personally identifiable data we may collect is:`
+  String get messageLogDataP2 {
+    return Intl.message(
+      'If the user does decide to contact us, the personally identifiable data we may collect is:',
+      name: 'messageLogDataP2',
+      desc: '',
+      args: [],
+    );
+  }
+
+  /// `Email address - if the user decided to contact us by email`
+  String get messageLogData1 {
+    return Intl.message(
+      'Email address - if the user decided to contact us by email',
+      name: 'messageLogData1',
+      desc: '',
+      args: [],
+    );
+  }
+
+  /// `Information the user may provide by email, through help tickets, or through our website, and associated metadata - for the purposes of providing technical support`
+  String get messageLogData2 {
+    return Intl.message(
+      'Information the user may provide by email, through help tickets, or through our website, and associated metadata - for the purposes of providing technical support',
+      name: 'messageLogData2',
+      desc: '',
+      args: [],
+    );
+  }
+
+  /// `User’s IP address - for the purposes of providing technical support`
+  String get messageLogData3 {
+    return Intl.message(
+      'User’s IP address - for the purposes of providing technical support',
+      name: 'messageLogData3',
+      desc: '',
+      args: [],
+    );
+  }
+
+  /// `None of this data is shared with any third parties`
+  String get messageLogDataP3 {
+    return Intl.message(
+      'None of this data is shared with any third parties',
+      name: 'messageLogDataP3',
+      desc: '',
+      args: [],
+    );
+  }
+
+  /// `The Ouisync app does not use cookies`
+  String get messageCookiesP1 {
+    return Intl.message(
+      'The Ouisync app does not use cookies',
+      name: 'messageCookiesP1',
+      desc: '',
+      args: [],
+    );
+  }
+
+  /// `This Service may contain links to other sites. If you click on a third-party link, you will be directed to that site. Note that these external sites are not operated by us. Therefore, we strongly advise you to review the Privacy Policy of these websites. We have no control over and assume no responsibility for the content, privacy policies, or practices of any third-party sites or services`
+  String get messageLinksOtherSitesP1 {
+    return Intl.message(
+      'This Service may contain links to other sites. If you click on a third-party link, you will be directed to that site. Note that these external sites are not operated by us. Therefore, we strongly advise you to review the Privacy Policy of these websites. We have no control over and assume no responsibility for the content, privacy policies, or practices of any third-party sites or services',
+      name: 'messageLinksOtherSitesP1',
+      desc: '',
+      args: [],
+    );
+  }
+
+  /// `We do not knowingly collect personally identifiable information from children. We encourage all children to never submit any personally identifiable information through the Application and/or Services. We encourage parents and legal guardians to monitor their childrens’ Internet usage and to help enforce this Policy by instructing their children never to provide personally identifiable information through the Application and/or Services without their permission. If you have reason to believe that a child has provided personally identifiable information to us through the Application and/or Services, please contact us. You must also be at least 16 years of age to consent to the processing of your personally identifiable information in your country (in some countries we may allow your parent or guardian to do so on your behalf)`
+  String get messageChildrensPolicyP1 {
+    return Intl.message(
+      'We do not knowingly collect personally identifiable information from children. We encourage all children to never submit any personally identifiable information through the Application and/or Services. We encourage parents and legal guardians to monitor their childrens’ Internet usage and to help enforce this Policy by instructing their children never to provide personally identifiable information through the Application and/or Services without their permission. If you have reason to believe that a child has provided personally identifiable information to us through the Application and/or Services, please contact us. You must also be at least 16 years of age to consent to the processing of your personally identifiable information in your country (in some countries we may allow your parent or guardian to do so on your behalf)',
+      name: 'messageChildrensPolicyP1',
+      desc: '',
+      args: [],
+    );
+  }
+
+  /// `We may update our Terms from time to time. Thus, you are advised to review this page periodically for any changes`
+  String get messageChangesToTermsP1 {
+    return Intl.message(
+      'We may update our Terms from time to time. Thus, you are advised to review this page periodically for any changes',
+      name: 'messageChangesToTermsP1',
+      desc: '',
+      args: [],
+    );
+  }
+
+  /// `This policy is effective as of 2022-03-09`
+  String get messageChangesToTermsP2 {
+    return Intl.message(
+      'This policy is effective as of 2022-03-09',
+      name: 'messageChangesToTermsP2',
+      desc: '',
+      args: [],
+    );
+  }
+
+  /// `If you have any questions or suggestions about our Privacy Policy, do not hesitate to contact us at`
+  String get messageContatUsP1 {
+    return Intl.message(
+      'If you have any questions or suggestions about our Privacy Policy, do not hesitate to contact us at',
+      name: 'messageContatUsP1',
+      desc: '',
+      args: [],
+    );
+  }
+
+  /// `Canada’s Privacy Act`
+  String get messageCanadaPrivacyAct {
+    return Intl.message(
+      'Canada’s Privacy Act',
+      name: 'messageCanadaPrivacyAct',
+      desc: '',
+      args: [],
+    );
+  }
+
+  /// `PIPEDA`
+  String get messagePIPEDA {
+    return Intl.message(
+      'PIPEDA',
+      name: 'messagePIPEDA',
+      desc: '',
+      args: [],
+    );
+  }
+
+  /// `Note`
+  String get messageNote {
+    return Intl.message(
+      'Note',
+      name: 'messageNote',
+      desc: '',
+      args: [],
+    );
+  }
+
+  /// `The repository is not mounted `
+  String get messageRepositoryNotMounted {
+    return Intl.message(
+      'The repository is not mounted ',
+      name: 'messageRepositoryNotMounted',
+      desc: '',
+      args: [],
+    );
+  }
+
+  /// `Launch at startup`
+  String get messageLaunchAtStartup {
+    return Intl.message(
+      'Launch at startup',
+      name: 'messageLaunchAtStartup',
+      desc: '',
+      args: [],
+    );
+  }
+
+  /// `Distributed Hash Tables`
+  String get messageDistributedHashTables {
+    return Intl.message(
+      'Distributed Hash Tables',
+      name: 'messageDistributedHashTables',
+      desc: '',
+      args: [],
+    );
+  }
+
+  /// `Peer Exchange on Wikipedia`
+  String get messagePeerExchangeWikipedia {
+    return Intl.message(
+      'Peer Exchange on Wikipedia',
+      name: 'messagePeerExchangeWikipedia',
+      desc: '',
+      args: [],
+    );
+  }
+
+  /// `Go to Peers`
+  String get messageGoToPeers {
+    return Intl.message(
+      'Go to Peers',
+      name: 'messageGoToPeers',
+      desc: '',
+      args: [],
+    );
+  }
+
+  /// `NAT on Wikipedia`
+  String get messageNATOnWikipedia {
+    return Intl.message(
+      'NAT on Wikipedia',
+      name: 'messageNATOnWikipedia',
+      desc: '',
+      args: [],
+    );
+  }
+
+  /// `Is a tool that allows peers to find each other on the P2P (Peer to Peer) network without a centralized server`
+  String get messageInfoBittorrentDHT {
+    return Intl.message(
+      'Is a tool that allows peers to find each other on the P2P (Peer to Peer) network without a centralized server',
+      name: 'messageInfoBittorrentDHT',
+      desc: '',
+      args: [],
+    );
+  }
+
+  /// `Is a tool used for exchanging peer list with the peers you are connected to`
+  String get messageInfoPeerExchange {
+    return Intl.message(
+      'Is a tool used for exchanging peer list with the peers you are connected to',
+      name: 'messageInfoPeerExchange',
+      desc: '',
+      args: [],
+    );
+  }
+
+  /// `Is a unique ID generated by Ouisync everytime it starts.\n\nYou can use it to confirm your connection with others in the Peer section of the app`
+  String get messageInfoRuntimeID {
+    return Intl.message(
+      'Is a unique ID generated by Ouisync everytime it starts.\n\nYou can use it to confirm your connection with others in the Peer section of the app',
+      name: 'messageInfoRuntimeID',
+      desc: '',
+      args: [],
+    );
+  }
+
+  /// `Is a set of networking protocols that will allow your Ouisync apps to discover and communicate with each other.\n\nFor best connectivity we recommend this setting to be ON`
+  String get messageInfoUPnP {
+    return Intl.message(
+      'Is a set of networking protocols that will allow your Ouisync apps to discover and communicate with each other.\n\nFor best connectivity we recommend this setting to be ON',
+      name: 'messageInfoUPnP',
+      desc: '',
+      args: [],
+    );
+  }
+
+  /// `The Local Peer Discovery allows your Ouisync apps to share files with your peers without going through internet service providers, where a local WiFi or other network is available.\n\nFor local connectivity this setting needs to be ON`
+  String get messageInfoLocalDiscovery {
+    return Intl.message(
+      'The Local Peer Discovery allows your Ouisync apps to share files with your peers without going through internet service providers, where a local WiFi or other network is available.\n\nFor local connectivity this setting needs to be ON',
+      name: 'messageInfoLocalDiscovery',
+      desc: '',
+      args: [],
+    );
+  }
+
+  /// `When this setting is on, your mobile services provider may charge you for data used when syncing the repositories you share with your peers`
+  String get messageInfoSyncMobileData {
+    return Intl.message(
+      'When this setting is on, your mobile services provider may charge you for data used when syncing the repositories you share with your peers',
+      name: 'messageInfoSyncMobileData',
+      desc: '',
+      args: [],
+    );
+  }
+
+  /// `This value depends on your router and/or your Internet service provider.\n\nConnectivity with your peers is best achieved when it is Endpoint Independent`
+  String get messageInfoNATType {
+    return Intl.message(
+      'This value depends on your router and/or your Internet service provider.\n\nConnectivity with your peers is best achieved when it is Endpoint Independent',
+      name: 'messageInfoNATType',
+      desc: '',
+      args: [],
+    );
+  }
+
+  /// `Go to the mail app`
+  String get messageGoToMailApp {
+    return Intl.message(
+      'Go to the mail app',
+      name: 'messageGoToMailApp',
+      desc: '',
+      args: [],
+    );
+  }
+
+  /// `Available on mobile`
+  String get messageAvailableOnMobile {
+    return Intl.message(
+      'Available on mobile',
+      name: 'messageAvailableOnMobile',
+      desc: '',
+      args: [],
+    );
+  }
+
+  /// `Remove this repository local password?\n\nThe repository will unlock automatically, unless a local password is added again`
+  String get messageRemoveLocalPasswordConfirmation {
+    return Intl.message(
+      'Remove this repository local password?\n\nThe repository will unlock automatically, unless a local password is added again',
+      name: 'messageRemoveLocalPasswordConfirmation',
+      desc: '',
+      args: [],
+    );
+  }
+
+  /// `Update this repository localpassword?`
+  String get messageUpdateLocalPasswordConfirmation {
+    return Intl.message(
+      'Update this repository localpassword?',
+      name: 'messageUpdateLocalPasswordConfirmation',
+      desc: '',
+      args: [],
+    );
+  }
+
+  /// `This action is irreversible, would you like to proceed?`
+  String get messageConfirmIrreversibleChange {
+    return Intl.message(
+      'This action is irreversible, would you like to proceed?',
+      name: 'messageConfirmIrreversibleChange',
+      desc: '',
+      args: [],
+    );
+  }
+
+  /// `This will remove the repository password and use the biometric validation for unlocking`
+  String get messageRemoveBiometricsConfirmationMoreInfo {
+    return Intl.message(
+      'This will remove the repository password and use the biometric validation for unlocking',
+      name: 'messageRemoveBiometricsConfirmationMoreInfo',
+      desc: '',
+      args: [],
+    );
+  }
+
+  /// `We couldn’t unlock the repository`
+  String get messageAutomaticUnlockRepositoryFailed {
+    return Intl.message(
+      'We couldn’t unlock the repository',
+      name: 'messageAutomaticUnlockRepositoryFailed',
+      desc: '',
+      args: [],
+    );
+  }
+
+  /// `Biometric unlocking failed`
+  String get messageBiometricUnlockRepositoryFailed {
+    return Intl.message(
+      'Biometric unlocking failed',
+      name: 'messageBiometricUnlockRepositoryFailed',
+      desc: '',
+      args: [],
+    );
+  }
+
+  /// `Please enter a different name`
+  String get messageEnterDifferentName {
+    return Intl.message(
+      'Please enter a different name',
+      name: 'messageEnterDifferentName',
+      desc: '',
+      args: [],
+    );
+  }
+
+  /// `Unknown file extension`
+  String get messageUnknownFileExtension {
+    return Intl.message(
+      'Unknown file extension',
+      name: 'messageUnknownFileExtension',
+      desc: '',
+      args: [],
+    );
+  }
+
+  /// `No application can perform this action`
+  String get messageNoAppsForThisAction {
+    return Intl.message(
+      'No application can perform this action',
+      name: 'messageNoAppsForThisAction',
+      desc: '',
+      args: [],
+    );
+  }
+
+  /// `We couldn’t start the file preview`
+  String get messageFilePreviewFailed {
+    return Intl.message(
+      'We couldn’t start the file preview',
+      name: 'messageFilePreviewFailed',
+      desc: '',
+      args: [],
+    );
+  }
+
+  /// `Previewing file {path} failed`
+  String messagePreviewingFileFailed(Object path) {
+    return Intl.message(
+      'Previewing file $path failed',
+      name: 'messagePreviewingFileFailed',
+      desc: '',
+      args: [path],
+    );
+  }
+
+  /// `File download canceled`
+  String get messageDownloadFileCanceled {
+    return Intl.message(
+      'File download canceled',
+      name: 'messageDownloadFileCanceled',
+      desc: '',
+      args: [],
+    );
+  }
+
+  /// `File downloaded to {path}`
+  String messageDownloadFileLocation(Object path) {
+    return Intl.message(
+      'File downloaded to $path',
+      name: 'messageDownloadFileLocation',
+      desc: '',
+      args: [path],
+    );
+  }
+
+  /// `Copied to the clipboard.`
+  String get messageCopiedToClipboard {
+    return Intl.message(
+      'Copied to the clipboard.',
+      name: 'messageCopiedToClipboard',
+      desc: '',
+      args: [],
+    );
+  }
+
+  /// `Peer added`
+  String get messagePeerAdded {
+    return Intl.message(
+      'Peer added',
+      name: 'messagePeerAdded',
+      desc: '',
+      args: [],
+    );
+  }
+
+  /// `Peer removed`
+  String get messagePeerRemoved {
+    return Intl.message(
+      'Peer removed',
+      name: 'messagePeerRemoved',
+      desc: '',
+      args: [],
+    );
+  }
+
+  /// `Use cache servers`
+  String get messageUseCacheServers {
+    return Intl.message(
+      'Use cache servers',
+      name: 'messageUseCacheServers',
+      desc: '',
+      args: [],
+    );
+  }
+
+  /// `Reset local secret`
+  String get messageResetLocalSecret {
+    return Intl.message(
+      'Reset local secret',
+      name: 'messageResetLocalSecret',
+      desc: '',
+      args: [],
+    );
+  }
+
+  /// `Sort by: {name}`
+  String messageSortBy(Object name) {
+    return Intl.message(
+      'Sort by: $name',
+      name: 'messageSortBy',
+      desc: '',
+      args: [name],
+    );
+  }
+
+  /// `Error: {error}`
+  String messageErrorDetail(Object error) {
+    return Intl.message(
+      'Error: $error',
+      name: 'messageErrorDetail',
+      desc: '',
+      args: [error],
+    );
+  }
+
+  /// `Awaiting result...`
+  String get messageAwaitingResult {
+    return Intl.message(
+      'Awaiting result...',
+      name: 'messageAwaitingResult',
+      desc: '',
+      args: [],
+    );
+  }
+
+  /// `Authenticate`
+  String get messageAuthenticate {
+    return Intl.message(
+      'Authenticate',
+      name: 'messageAuthenticate',
+      desc: '',
+      args: [],
+    );
+  }
+
+  /// `Dokan`
+  String get messageDokan {
+    return Intl.message(
+      'Dokan',
+      name: 'messageDokan',
+      desc: '',
+      args: [],
+    );
+  }
+
+  /// `Ouisync uses`
+  String get messageInstallDokanForOuisyncP1 {
+    return Intl.message(
+      'Ouisync uses',
+      name: 'messageInstallDokanForOuisyncP1',
+      desc: '',
+      args: [],
+    );
+  }
+
+  /// `to access repositories via the File Explorer.\nPlease install Dokan to enhance your Ouisync experience.`
+  String get messageInstallDokanForOuisyncP2 {
+    return Intl.message(
+      'to access repositories via the File Explorer.\nPlease install Dokan to enhance your Ouisync experience.',
+      name: 'messageInstallDokanForOuisyncP2',
+      desc: '',
+      args: [],
+    );
+  }
+
+  /// `The installed`
+  String get messageDokanDifferentMayorP1 {
+    return Intl.message(
+      'The installed',
+      name: 'messageDokanDifferentMayorP1',
+      desc: '',
+      args: [],
+    );
+  }
+
+  /// `is out of date. Please update it to the latest version.`
+  String get messageDokanDifferentMayorP2 {
+    return Intl.message(
+      'is out of date. Please update it to the latest version.',
+      name: 'messageDokanDifferentMayorP2',
+      desc: '',
+      args: [],
+    );
+  }
+
+  /// `is out of date.\n\nPlease uninstall the existing version of Dokan, reboot the system and run Ouisync again.`
+  String get messageDokanOlderVersionP2 {
+    return Intl.message(
+      'is out of date.\n\nPlease uninstall the existing version of Dokan, reboot the system and run Ouisync again.',
+      name: 'messageDokanOlderVersionP2',
+      desc: '',
+      args: [],
+    );
+  }
+
+  /// `The Dokan installation failed.`
+  String get messageDokanInstallationFailed {
+    return Intl.message(
+      'The Dokan installation failed.',
+      name: 'messageDokanInstallationFailed',
+      desc: '',
+      args: [],
+    );
+  }
+
+  /// `Copy password`
+  String get popupMenuItemCopyPassword {
+    return Intl.message(
+      'Copy password',
+      name: 'popupMenuItemCopyPassword',
+      desc: '',
+      args: [],
+    );
+  }
+
+  /// `Change password`
+  String get popupMenuItemChangePassword {
+    return Intl.message(
+      'Change password',
+      name: 'popupMenuItemChangePassword',
+      desc: '',
+      args: [],
+    );
+  }
+
+  /// `Repository`
+  String get menuItemRepository {
+    return Intl.message(
+      'Repository',
+      name: 'menuItemRepository',
+      desc: '',
+      args: [],
+    );
+  }
+
+  /// `Network`
+  String get menuItemNetwork {
+    return Intl.message(
+      'Network',
+      name: 'menuItemNetwork',
+      desc: '',
+      args: [],
+    );
+  }
+
+  /// `Logs`
+  String get menuItemLogs {
+    return Intl.message(
+      'Logs',
+      name: 'menuItemLogs',
+      desc: '',
+      args: [],
+    );
+  }
+
+  /// `About`
+  String get menuItemAbout {
+    return Intl.message(
+      'About',
+      name: 'menuItemAbout',
+      desc: '',
+      args: [],
+    );
+  }
+
+  /// `{name}`
+  String replacementName(Object name) {
+    return Intl.message(
+      '$name',
+      name: 'replacementName',
+      desc: '',
+      args: [name],
+    );
+  }
+
+  /// `{path}`
+  String replacementPath(Object path) {
+    return Intl.message(
+      '$path',
+      name: 'replacementPath',
+      desc: '',
+      args: [path],
+    );
+  }
+
+  /// `{status}`
+  String replacementStatus(Object status) {
+    return Intl.message(
+      '$status',
+      name: 'replacementStatus',
+      desc: '',
+      args: [status],
+    );
+  }
+
+  /// `{entry}`
+  String replacementEntry(Object entry) {
+    return Intl.message(
+      '$entry',
+      name: 'replacementEntry',
+      desc: '',
+      args: [entry],
+    );
+  }
+
+  /// `{access}`
+  String replacementAccess(Object access) {
+    return Intl.message(
+      '$access',
+      name: 'replacementAccess',
+      desc: '',
+      args: [access],
+    );
+  }
+
+  /// `{number}`
+  String replacementNumber(Object number) {
+    return Intl.message(
+      '$number',
+      name: 'replacementNumber',
+      desc: '',
+      args: [number],
+    );
+  }
+
+  /// `{changes}`
+  String replacementChanges(Object changes) {
+    return Intl.message(
+      '$changes',
+      name: 'replacementChanges',
+      desc: '',
+      args: [changes],
+    );
+  }
+
+  /// `{error}`
+  String replacementError(Object error) {
+    return Intl.message(
+      '$error',
+      name: 'replacementError',
+      desc: '',
+      args: [error],
+    );
+  }
+
+  /// `SYNCED`
+  String get statusSync {
+    return Intl.message(
+      'SYNCED',
+      name: 'statusSync',
+      desc: '',
+      args: [],
+    );
+  }
+
+  /// `Unspecified`
+  String get statusUnspecified {
+    return Intl.message(
+      'Unspecified',
+      name: 'statusUnspecified',
+      desc: '',
+      args: [],
+    );
+  }
+
+  /// `Information`
+  String get iconInformation {
+    return Intl.message(
+      'Information',
+      name: 'iconInformation',
+      desc: '',
+      args: [],
+    );
+  }
+
+  /// `Download`
+  String get iconDownload {
+    return Intl.message(
+      'Download',
+      name: 'iconDownload',
+      desc: '',
+      args: [],
+    );
+  }
+
+  /// `Preview`
+  String get iconPreview {
+    return Intl.message(
+      'Preview',
+      name: 'iconPreview',
+      desc: '',
+      args: [],
+    );
+  }
+
+  /// `Share`
+  String get iconShare {
+    return Intl.message(
+      'Share',
+      name: 'iconShare',
+      desc: '',
+      args: [],
+    );
+  }
+
+  /// `Rename`
+  String get iconRename {
+    return Intl.message(
+      'Rename',
+      name: 'iconRename',
+      desc: '',
+      args: [],
+    );
+  }
+
+  /// `Move`
+  String get iconMove {
+    return Intl.message(
+      'Move',
+      name: 'iconMove',
+      desc: '',
+      args: [],
+    );
+  }
+
+  /// `Delete`
+  String get iconDelete {
+    return Intl.message(
+      'Delete',
+      name: 'iconDelete',
+      desc: '',
+      args: [],
+    );
+  }
+
+  /// `Create a new repository`
+  String get iconCreateRepository {
+    return Intl.message(
+      'Create a new repository',
+      name: 'iconCreateRepository',
+      desc: '',
+      args: [],
+    );
+  }
+
+  /// `Import a repository`
+  String get iconAddExistingRepository {
+    return Intl.message(
+      'Import a repository',
+      name: 'iconAddExistingRepository',
+      desc: '',
+      args: [],
+    );
+  }
+
+  /// `Access Mode`
+  String get iconAccessMode {
+    return Intl.message(
+      'Access Mode',
+      name: 'iconAccessMode',
+      desc: '',
+      args: [],
+    );
+  }
+
+  /// `Share this with your peer`
+  String get iconShareTokenWithPeer {
+    return Intl.message(
+      'Share this with your peer',
+      name: 'iconShareTokenWithPeer',
+      desc: '',
+      args: [],
+    );
+  }
+
+  /// `Create Repository`
+  String get actionCreateRepository {
+    return Intl.message(
+      'Create Repository',
+      name: 'actionCreateRepository',
+      desc: '',
+      args: [],
+    );
+  }
+
+  /// `Import a Repository`
+  String get actionAddRepository {
+    return Intl.message(
+      'Import a Repository',
+      name: 'actionAddRepository',
+      desc: '',
+      args: [],
+    );
+  }
+
+  /// `Import Repository`
+  String get actionAddRepositoryWithToken {
+    return Intl.message(
+      'Import Repository',
+      name: 'actionAddRepositoryWithToken',
+      desc: '',
+      args: [],
+    );
+  }
+
+  /// `Reload`
+  String get actionReloadContents {
+    return Intl.message(
+      'Reload',
+      name: 'actionReloadContents',
+      desc: '',
+      args: [],
+    );
+  }
+
+  /// `Create repository`
+  String get actionNewRepo {
+    return Intl.message(
+      'Create repository',
+      name: 'actionNewRepo',
+      desc: '',
+      args: [],
+    );
+  }
+
+  /// `Import repository`
+  String get actionImportRepo {
+    return Intl.message(
+      'Import repository',
+      name: 'actionImportRepo',
+      desc: '',
+      args: [],
+    );
+  }
+
+  /// `Reload repository`
+  String get actionReloadRepo {
+    return Intl.message(
+      'Reload repository',
+      name: 'actionReloadRepo',
+      desc: '',
+      args: [],
+    );
+  }
+
+  /// `Remove repository`
+  String get actionRemoveRepo {
+    return Intl.message(
+      'Remove repository',
+      name: 'actionRemoveRepo',
+      desc: '',
+      args: [],
+    );
+  }
+
+  /// `Folder`
+  String get actionNewFolder {
+    return Intl.message(
+      'Folder',
+      name: 'actionNewFolder',
+      desc: '',
+      args: [],
+    );
+  }
+
+  /// `File`
+  String get actionNewFile {
+    return Intl.message(
+      'File',
+      name: 'actionNewFile',
+      desc: '',
+      args: [],
+    );
+  }
+
+  /// `Create`
+  String get actionCreate {
+    return Intl.message(
+      'Create',
+      name: 'actionCreate',
+      desc: '',
+      args: [],
+    );
+  }
+
+  /// `Cancel`
+  String get actionCancel {
+    return Intl.message(
+      'Cancel',
+      name: 'actionCancel',
+      desc: '',
+      args: [],
+    );
+  }
+
+  /// `Delete`
+  String get actionDelete {
+    return Intl.message(
+      'Delete',
+      name: 'actionDelete',
+      desc: '',
+      args: [],
+    );
+  }
+
+  /// `Eject`
+  String get actionEject {
+    return Intl.message(
+      'Eject',
+      name: 'actionEject',
+      desc: '',
+      args: [],
+    );
+  }
+
+  /// `Move`
+  String get actionMove {
+    return Intl.message(
+      'Move',
+      name: 'actionMove',
+      desc: '',
+      args: [],
+    );
+  }
+
+  /// `Save`
+  String get actionSave {
+    return Intl.message(
+      'Save',
+      name: 'actionSave',
+      desc: '',
+      args: [],
+    );
+  }
+
+  /// `Unlock`
+  String get actionUnlock {
+    return Intl.message(
+      'Unlock',
+      name: 'actionUnlock',
+      desc: '',
+      args: [],
+    );
+  }
+
+  /// `Retry`
+  String get actionRetry {
+    return Intl.message(
+      'Retry',
+      name: 'actionRetry',
+      desc: '',
+      args: [],
+    );
+  }
+
+  /// `Share`
+  String get actionShare {
+    return Intl.message(
+      'Share',
+      name: 'actionShare',
+      desc: '',
+      args: [],
+    );
+  }
+
+  /// `Rename`
+  String get actionRename {
+    return Intl.message(
+      'Rename',
+      name: 'actionRename',
+      desc: '',
+      args: [],
+    );
+  }
+
+  /// `Accept`
+  String get actionAccept {
+    return Intl.message(
+      'Accept',
+      name: 'actionAccept',
+      desc: '',
+      args: [],
+    );
+  }
+
+  /// `Delete folder`
+  String get actionDeleteFolder {
+    return Intl.message(
+      'Delete folder',
+      name: 'actionDeleteFolder',
+      desc: '',
+      args: [],
+    );
+  }
+
+  /// `Preview file`
+  String get actionPreviewFile {
+    return Intl.message(
+      'Preview file',
+      name: 'actionPreviewFile',
+      desc: '',
+      args: [],
+    );
+  }
+
+  /// `Share file`
+  String get actionShareFile {
+    return Intl.message(
+      'Share file',
+      name: 'actionShareFile',
+      desc: '',
+      args: [],
+    );
+  }
+
+  /// `Delete file`
+  String get actionDeleteFile {
+    return Intl.message(
+      'Delete file',
+      name: 'actionDeleteFile',
+      desc: '',
+      args: [],
+    );
+  }
+
+  /// `Edit name`
+  String get actionEditRepositoryName {
+    return Intl.message(
+      'Edit name',
+      name: 'actionEditRepositoryName',
+      desc: '',
+      args: [],
+    );
+  }
+
+  /// `Delete repository`
+  String get actionDeleteRepository {
+    return Intl.message(
+      'Delete repository',
+      name: 'actionDeleteRepository',
+      desc: '',
+      args: [],
+    );
+  }
+
+  /// `Show`
+  String get actionShow {
+    return Intl.message(
+      'Show',
+      name: 'actionShow',
+      desc: '',
+      args: [],
+    );
+  }
+
+  /// `Hide`
+  String get actionHide {
+    return Intl.message(
+      'Hide',
+      name: 'actionHide',
+      desc: '',
+      args: [],
+    );
+  }
+
+  /// `Exit`
+  String get actionExit {
+    return Intl.message(
+      'Exit',
+      name: 'actionExit',
+      desc: '',
+      args: [],
+    );
+  }
+
+  /// `OK`
+  String get actionOK {
+    return Intl.message(
+      'OK',
+      name: 'actionOK',
+      desc: '',
+      args: [],
+    );
+  }
+
+  /// `Scan a QR code`
+  String get actionScanQR {
+    return Intl.message(
+      'Scan a QR code',
+      name: 'actionScanQR',
+      desc: '',
+      args: [],
+    );
+  }
+
+  /// `ACCEPT`
+  String get actionAcceptCapital {
+    return Intl.message(
+      'ACCEPT',
+      name: 'actionAcceptCapital',
+      desc: '',
+      args: [],
+    );
+  }
+
+  /// `CANCEL`
+  String get actionCancelCapital {
+    return Intl.message(
+      'CANCEL',
+      name: 'actionCancelCapital',
+      desc: '',
+      args: [],
+    );
+  }
+
+  /// `HIDE`
+  String get actionHideCapital {
+    return Intl.message(
+      'HIDE',
+      name: 'actionHideCapital',
+      desc: '',
+      args: [],
+    );
+  }
+
+  /// `CLOSE`
+  String get actionCloseCapital {
+    return Intl.message(
+      'CLOSE',
+      name: 'actionCloseCapital',
+      desc: '',
+      args: [],
+    );
+  }
+
+  /// `DELETE`
+  String get actionDeleteCapital {
+    return Intl.message(
+      'DELETE',
+      name: 'actionDeleteCapital',
+      desc: '',
+      args: [],
+    );
+  }
+
+  /// `LOCK`
+  String get actionLockCapital {
+    return Intl.message(
+      'LOCK',
+      name: 'actionLockCapital',
+      desc: '',
+      args: [],
+    );
+  }
+
+  /// `Remove`
+  String get actionRemove {
+    return Intl.message(
+      'Remove',
+      name: 'actionRemove',
+      desc: '',
+      args: [],
+    );
+  }
+
+  /// `Discard`
+  String get actionDiscard {
+    return Intl.message(
+      'Discard',
+      name: 'actionDiscard',
+      desc: '',
+      args: [],
+    );
+  }
+
+  /// `Clear`
+  String get actionClear {
+    return Intl.message(
+      'Clear',
+      name: 'actionClear',
+      desc: '',
+      args: [],
+    );
+  }
+
+  /// `Save changes`
+  String get actionSaveChanges {
+    return Intl.message(
+      'Save changes',
+      name: 'actionSaveChanges',
+      desc: '',
+      args: [],
+    );
+  }
+
+  /// `Go to settings`
+  String get actionGoToSettings {
+    return Intl.message(
+      'Go to settings',
+      name: 'actionGoToSettings',
+      desc: '',
+      args: [],
+    );
+  }
+
+  /// `Undo`
+  String get actionUndo {
+    return Intl.message(
+      'Undo',
+      name: 'actionUndo',
+      desc: '',
+      args: [],
+    );
+  }
+
+  /// `Back`
+  String get actionBack {
+    return Intl.message(
+      'Back',
+      name: 'actionBack',
+      desc: '',
+      args: [],
+    );
+  }
+
+  /// `Import`
+  String get actionImport {
+    return Intl.message(
+      'Import',
+      name: 'actionImport',
+      desc: '',
+      args: [],
+    );
+  }
+
+  /// `Yes`
+  String get actionYes {
+    return Intl.message(
+      'Yes',
+      name: 'actionYes',
+      desc: '',
+      args: [],
+    );
+  }
+
+  /// `No`
+  String get actionNo {
+    return Intl.message(
+      'No',
+      name: 'actionNo',
+      desc: '',
+      args: [],
+    );
+  }
+
+  /// `Skip`
+  String get actionSkip {
+    return Intl.message(
+      'Skip',
+      name: 'actionSkip',
+      desc: '',
+      args: [],
+    );
+  }
+
+  /// `Done`
+  String get actionDone {
+    return Intl.message(
+      'Done',
+      name: 'actionDone',
+      desc: '',
+      args: [],
+    );
+  }
+
+  /// `Next`
+  String get actionNext {
+    return Intl.message(
+      'Next',
+      name: 'actionNext',
+      desc: '',
+      args: [],
+    );
+  }
+
+  /// `I agree`
+  String get actionIAgree {
+    return Intl.message(
+      'I agree',
+      name: 'actionIAgree',
+      desc: '',
+      args: [],
+    );
+  }
+
+  /// `I don’t agree`
+  String get actionIDontAgree {
+    return Intl.message(
+      'I don’t agree',
+      name: 'actionIDontAgree',
+      desc: '',
+      args: [],
+    );
+  }
+
+  /// `Remove local password`
+  String get actionRemoveLocalPassword {
+    return Intl.message(
+      'Remove local password',
+      name: 'actionRemoveLocalPassword',
+      desc: '',
+      args: [],
+    );
+  }
+
+  /// `Update`
+  String get actionUpdate {
+    return Intl.message(
+      'Update',
+      name: 'actionUpdate',
+      desc: '',
+      args: [],
+    );
+  }
+
+  /// `Media`
+  String get actionNewMediaFile {
+    return Intl.message(
+      'Media',
+      name: 'actionNewMediaFile',
+      desc: '',
+      args: [],
+    );
+  }
+
+  /// `Install Dokan`
+  String get actionInstallDokan {
+    return Intl.message(
+      'Install Dokan',
+      name: 'actionInstallDokan',
+      desc: '',
+      args: [],
+    );
+  }
+
+  /// `Update Dokan`
+  String get actionUpdateDokan {
+    return Intl.message(
+      'Update Dokan',
+      name: 'actionUpdateDokan',
+      desc: '',
+      args: [],
+    );
+  }
+
+  /// `Locate repository`
+  String get actionLocateRepo {
+    return Intl.message(
+      'Locate repository',
+      name: 'actionLocateRepo',
+      desc: '',
+      args: [],
+    );
+  }
+
+  /// `App language`
+  String get titleApplicationLanguage {
+    return Intl.message(
+      'App language',
+      name: 'titleApplicationLanguage',
+      desc: '',
+      args: [],
+    );
+  }
+
+  /// `device's language`
+  String get languageOfTheDevice {
+    return Intl.message(
+      'device\'s language',
+      name: 'languageOfTheDevice',
+      desc: '',
+      args: [],
+    );
+  }
+
+  /// `not available`
+  String get languageIsNotAvailable {
+    return Intl.message(
+      'not available',
+      name: 'languageIsNotAvailable',
+      desc: '',
+      args: [],
+    );
+  }
+
+  /// `Accessing repositories via File Explorer is not available: {reason}`
+  String messageFailedToMount(Object reason) {
+    return Intl.message(
+      'Accessing repositories via File Explorer is not available: $reason',
+      name: 'messageFailedToMount',
+      desc: '',
+      args: [reason],
+    );
+  }
+
+  /// `Dokan is missing.{dokanUrl}`
+  String messageErrorDokanNotInstalled(Object dokanUrl) {
+    return Intl.message(
+      'Dokan is missing.$dokanUrl',
+      name: 'messageErrorDokanNotInstalled',
+      desc: '',
+      args: [dokanUrl],
+    );
+  }
+
+  /// `The settings found on this device were created with a newer version of Ouisync and can't be migrated.`
+  String get messageSettingsVersionNewerThanCurrent {
+    return Intl.message(
+      'The settings found on this device were created with a newer version of Ouisync and can\'t be migrated.',
+      name: 'messageSettingsVersionNewerThanCurrent',
+      desc: '',
+      args: [],
+    );
+  }
+
+  /// `Name`
+  String get sortByNameLabel {
+    return Intl.message(
+      'Name',
+      name: 'sortByNameLabel',
+      desc: '',
+      args: [],
+    );
+  }
+
+  /// `Size`
+  String get sortBySizeLabel {
+    return Intl.message(
+      'Size',
+      name: 'sortBySizeLabel',
+      desc: '',
+      args: [],
+    );
+  }
+
+  /// `Type`
+  String get sortByTypeLabel {
+    return Intl.message(
+      'Type',
+      name: 'sortByTypeLabel',
+      desc: '',
+      args: [],
+    );
+  }
+
+  /// `blind`
+  String get accessModeBlindLabel {
+    return Intl.message(
+      'blind',
+      name: 'accessModeBlindLabel',
+      desc: '',
+      args: [],
+    );
+  }
+
+  /// `read`
+  String get accessModeReadLabel {
+    return Intl.message(
+      'read',
+      name: 'accessModeReadLabel',
+      desc: '',
+      args: [],
+    );
+  }
+
+  /// `write`
+  String get accessModeWriteLabel {
+    return Intl.message(
+      'write',
+      name: 'accessModeWriteLabel',
+      desc: '',
+      args: [],
+    );
+  }
+
   /// `Synced`
   String get labelSynced {
     return Intl.message(
@@ -1210,3805 +5000,6 @@
     );
   }
 
-  /// `Repository is already imported`
-  String get repositoryIsAlreadyImported {
-    return Intl.message(
-      'Repository is already imported',
-      name: 'repositoryIsAlreadyImported',
-      desc: '',
-      args: [],
-    );
-  }
-
-  /// `No repository is selected`
-  String get messageNoRepoIsSelected {
-    return Intl.message(
-      'No repository is selected',
-      name: 'messageNoRepoIsSelected',
-      desc: '',
-      args: [],
-    );
-  }
-
-  /// `The repository is not open`
-  String get messageRepositoryIsNotOpen {
-    return Intl.message(
-      'The repository is not open',
-      name: 'messageRepositoryIsNotOpen',
-      desc: '',
-      args: [],
-    );
-  }
-
-  /// `Loading…`
-  String get messageLoadingDefault {
-    return Intl.message(
-      'Loading…',
-      name: 'messageLoadingDefault',
-      desc: '',
-      args: [],
-    );
-  }
-
-  /// `Internal crash detected.`
-  String get messageLibraryPanic {
-    return Intl.message(
-      'Internal crash detected.',
-      name: 'messageLibraryPanic',
-      desc: '',
-      args: [],
-    );
-  }
-
-  /// `Ouisync does not have permission to run in the background, opening another application may stop ongoing synchronization`
-  String get messageMissingBackgroundServicePermission {
-    return Intl.message(
-      'Ouisync does not have permission to run in the background, opening another application may stop ongoing synchronization',
-      name: 'messageMissingBackgroundServicePermission',
-      desc: '',
-      args: [],
-    );
-  }
-
-  /// `Syncing over internet is disabled while using mobile data`
-  String get messageSyncingIsDisabledOnMobileInternet {
-    return Intl.message(
-      'Syncing over internet is disabled while using mobile data',
-      name: 'messageSyncingIsDisabledOnMobileInternet',
-      desc: '',
-      args: [],
-    );
-  }
-
-  /// `Network is unavailable`
-  String get messageNetworkIsUnavailable {
-    return Intl.message(
-      'Network is unavailable',
-      name: 'messageNetworkIsUnavailable',
-      desc: '',
-      args: [],
-    );
-  }
-
-  /// `A new version is available.`
-  String get messageNewVersionIsAvailable {
-    return Intl.message(
-      'A new version is available.',
-      name: 'messageNewVersionIsAvailable',
-      desc: '',
-      args: [],
-    );
-  }
-
-  /// `Something went wrong. Please try again.`
-  String get messageErrorDefault {
-    return Intl.message(
-      'Something went wrong. Please try again.',
-      name: 'messageErrorDefault',
-      desc: '',
-      args: [],
-    );
-  }
-
-  /// `Failed.`
-  String get messageErrorDefaultShort {
-    return Intl.message(
-      'Failed.',
-      name: 'messageErrorDefaultShort',
-      desc: '',
-      args: [],
-    );
-  }
-
-  /// `We couldn’t load this folder’s contents. Please try again.`
-  String get messageErrorLoadingContents {
-    return Intl.message(
-      'We couldn’t load this folder’s contents. Please try again.',
-      name: 'messageErrorLoadingContents',
-      desc: '',
-      args: [],
-    );
-  }
-
-  /// `Please enter a valid name.`
-  String get messageErrorFormValidatorNameDefault {
-    return Intl.message(
-      'Please enter a valid name.',
-      name: 'messageErrorFormValidatorNameDefault',
-      desc: '',
-      args: [],
-    );
-  }
-
-  /// `{path} is not empty`
-  String messageErrorPathNotEmpty(Object path) {
-    return Intl.message(
-      '$path is not empty',
-      name: 'messageErrorPathNotEmpty',
-      desc: '',
-      args: [path],
-    );
-  }
-
-  /// `The current folder is missing, navigating to its parent: {path}`
-  String messageErrorCurrentPathMissing(Object path) {
-    return Intl.message(
-      'The current folder is missing, navigating to its parent: $path',
-      name: 'messageErrorCurrentPathMissing',
-      desc: '',
-      args: [path],
-    );
-  }
-
-  /// `Error creating file {name}`
-  String messageNewFileError(Object name) {
-    return Intl.message(
-      'Error creating file $name',
-      name: 'messageNewFileError',
-      desc: '',
-      args: [name],
-    );
-  }
-
-  /// `Error opening file {name}`
-  String messageOpenFileError(Object name) {
-    return Intl.message(
-      'Error opening file $name',
-      name: 'messageOpenFileError',
-      desc: '',
-      args: [name],
-    );
-  }
-
-  /// `{name} - writing failed`
-  String messageWritingFileError(Object name) {
-    return Intl.message(
-      '$name - writing failed',
-      name: 'messageWritingFileError',
-      desc: '',
-      args: [name],
-    );
-  }
-
-  /// `{name} - download failed`
-  String messageDownloadingFileError(Object name) {
-    return Intl.message(
-      '$name - download failed',
-      name: 'messageDownloadingFileError',
-      desc: '',
-      args: [name],
-    );
-  }
-
-  /// `entry not found`
-  String get messageErrorEntryNotFound {
-    return Intl.message(
-      'entry not found',
-      name: 'messageErrorEntryNotFound',
-      desc: '',
-      args: [],
-    );
-  }
-
-  /// `Error creating the repository`
-  String get messageErrorCreatingRepository {
-    return Intl.message(
-      'Error creating the repository',
-      name: 'messageErrorCreatingRepository',
-      desc: '',
-      args: [],
-    );
-  }
-
-  /// `Failed to create repository {name}`
-  String messageFailedCreateRepository(Object name) {
-    return Intl.message(
-      'Failed to create repository $name',
-      name: 'messageFailedCreateRepository',
-      desc: '',
-      args: [name],
-    );
-  }
-
-  /// `Failed to import repository {name}`
-  String messageFailedAddRepository(Object name) {
-    return Intl.message(
-      'Failed to import repository $name',
-      name: 'messageFailedAddRepository',
-      desc: '',
-      args: [name],
-    );
-  }
-
-  /// `Repository authentication failed`
-  String get messageRepoAuthFailed {
-    return Intl.message(
-      'Repository authentication failed',
-      name: 'messageRepoAuthFailed',
-      desc: '',
-      args: [],
-    );
-  }
-
-  /// `Biometric authentication failed`
-  String get messageBioAuthFailed {
-    return Intl.message(
-      'Biometric authentication failed',
-      name: 'messageBioAuthFailed',
-      desc: '',
-      args: [],
-    );
-  }
-
-  /// `There is already a repository with this name`
-  String get messageErrorRepositoryNameExist {
-    return Intl.message(
-      'There is already a repository with this name',
-      name: 'messageErrorRepositoryNameExist',
-      desc: '',
-      args: [],
-    );
-  }
-
-  /// `Using \ or / is not allowed`
-  String get messageErrorCharactersNotAllowed {
-    return Intl.message(
-      'Using \\ or / is not allowed',
-      name: 'messageErrorCharactersNotAllowed',
-      desc: '',
-      args: [],
-    );
-  }
-
-  /// `Your peer cannot write nor read the contents`
-  String get messageBlindReplicaExplanation {
-    return Intl.message(
-      'Your peer cannot write nor read the contents',
-      name: 'messageBlindReplicaExplanation',
-      desc: '',
-      args: [],
-    );
-  }
-
-  /// `Cannot be modified, just access the contents`
-  String get messageReadReplicaExplanation {
-    return Intl.message(
-      'Cannot be modified, just access the contents',
-      name: 'messageReadReplicaExplanation',
-      desc: '',
-      args: [],
-    );
-  }
-
-  /// `Full access. Your peer can read and write`
-  String get messageWriteReplicaExplanation {
-    return Intl.message(
-      'Full access. Your peer can read and write',
-      name: 'messageWriteReplicaExplanation',
-      desc: '',
-      args: [],
-    );
-  }
-
-  /// `Before adding files, you need to create a repository`
-  String get messageNoRepo {
-    return Intl.message(
-      'Before adding files, you need to create a repository',
-      name: 'messageNoRepo',
-      desc: '',
-      args: [],
-    );
-  }
-
-  /// `Create a new <bold>repository</bold>, or link to one from a friend using a <bold>repository token</bold>`
-  String get messageCreateNewRepo {
-    return Intl.message(
-      'Create a new <bold>repository</bold>, or link to one from a friend using a <bold>repository token</bold>',
-      name: 'messageCreateNewRepo',
-      desc: '',
-      args: [],
-    );
-  }
-
-  /// `No repositories found`
-  String get messageNoRepos {
-    return Intl.message(
-      'No repositories found',
-      name: 'messageNoRepos',
-      desc: '',
-      args: [],
-    );
-  }
-
-  /// `This <bold>repository</bold> is empty`
-  String get messageEmptyRepo {
-    return Intl.message(
-      'This <bold>repository</bold> is empty',
-      name: 'messageEmptyRepo',
-      desc: '',
-      args: [],
-    );
-  }
-
-  /// `This <bold>folder</bold> is empty`
-  String get messageEmptyFolder {
-    return Intl.message(
-      'This <bold>folder</bold> is empty',
-      name: 'messageEmptyFolder',
-      desc: '',
-      args: [],
-    );
-  }
-
-  /// `Create a new <bold>folder</bold>, or add a <bold>file</bold>, using <icon></icon>`
-  String get messageCreateAddNewItem {
-    return Intl.message(
-      'Create a new <bold>folder</bold>, or add a <bold>file</bold>, using <icon></icon>',
-      name: 'messageCreateAddNewItem',
-      desc: '',
-      args: [],
-    );
-  }
-
-  /// `This repository is <bold>read-only</bold>.`
-  String get messageReadOnlyContents {
-    return Intl.message(
-      'This repository is <bold>read-only</bold>.',
-      name: 'messageReadOnlyContents',
-      desc: '',
-      args: [],
-    );
-  }
-
-  /// `This <bold>repository</bold> is locked.`
-  String get messageLockedRepository {
-    return Intl.message(
-      'This <bold>repository</bold> is locked.',
-      name: 'messageLockedRepository',
-      desc: '',
-      args: [],
-    );
-  }
-
-  /// `This repository is a blind replica.`
-  String get messageBlindRepository {
-    return Intl.message(
-      'This repository is a blind replica.',
-      name: 'messageBlindRepository',
-      desc: '',
-      args: [],
-    );
-  }
-
-  /// `The provided <bold>password</bold> does not grant you access to view the content of this repository.`
-  String get messageBlindRepositoryContent {
-    return Intl.message(
-      'The provided <bold>password</bold> does not grant you access to view the content of this repository.',
-      name: 'messageBlindRepositoryContent',
-      desc: '',
-      args: [],
-    );
-  }
-
-  /// `Tap on the <bold>Unlock</bold> button and input the password to access content in this repository.`
-  String get messageInputPasswordToUnlock {
-    return Intl.message(
-      'Tap on the <bold>Unlock</bold> button and input the password to access content in this repository.',
-      name: 'messageInputPasswordToUnlock',
-      desc: '',
-      args: [],
-    );
-  }
-
-  /// `Enter password to unlock "{name}"`
-  String messageUnlockRepository(Object name) {
-    return Intl.message(
-      'Enter password to unlock "$name"',
-      name: 'messageUnlockRepository',
-      desc: '',
-      args: [name],
-    );
-  }
-
-  /// `Rename repository`
-  String get messageRenameRepository {
-    return Intl.message(
-      'Rename repository',
-      name: 'messageRenameRepository',
-      desc: '',
-      args: [],
-    );
-  }
-
-  /// `Rename file`
-  String get messageRenameFile {
-    return Intl.message(
-      'Rename file',
-      name: 'messageRenameFile',
-      desc: '',
-      args: [],
-    );
-  }
-
-  /// `Rename folder`
-  String get messageRenameFolder {
-    return Intl.message(
-      'Rename folder',
-      name: 'messageRenameFolder',
-      desc: '',
-      args: [],
-    );
-  }
-
-  /// `{name} writing canceled`
-  String messageWritingFileCanceled(Object name) {
-    return Intl.message(
-      '$name writing canceled',
-      name: 'messageWritingFileCanceled',
-      desc: '',
-      args: [name],
-    );
-  }
-
-  /// `{name} - downloading canceled`
-  String messageDownloadingFileCanceled(Object name) {
-    return Intl.message(
-      '$name - downloading canceled',
-      name: 'messageDownloadingFileCanceled',
-      desc: '',
-      args: [name],
-    );
-  }
-
-  /// `This repository already exists in the app under the name "{name}".`
-  String messageRepositoryAlreadyExist(Object name) {
-    return Intl.message(
-      'This repository already exists in the app under the name "$name".',
-      name: 'messageRepositoryAlreadyExist',
-      desc: '',
-      args: [name],
-    );
-  }
-
-  /// `This function is not available when moving an entry.`
-  String get messageMovingEntry {
-    return Intl.message(
-      'This function is not available when moving an entry.',
-      name: 'messageMovingEntry',
-      desc: '',
-      args: [],
-    );
-  }
-
-  /// `Paste the link here`
-  String get messageRepositoryToken {
-    return Intl.message(
-      'Paste the link here',
-      name: 'messageRepositoryToken',
-      desc: '',
-      args: [],
-    );
-  }
-
-  /// `Give the repository a name`
-  String get messageRepositoryName {
-    return Intl.message(
-      'Give the repository a name',
-      name: 'messageRepositoryName',
-      desc: '',
-      args: [],
-    );
-  }
-
-  /// `Repository new name`
-  String get messageRepositoryNewName {
-    return Intl.message(
-      'Repository new name',
-      name: 'messageRepositoryNewName',
-      desc: '',
-      args: [],
-    );
-  }
-
-  /// `Access mode granted: {access}`
-  String messageRepositoryAccessMode(Object access) {
-    return Intl.message(
-      'Access mode granted: $access',
-      name: 'messageRepositoryAccessMode',
-      desc: '',
-      args: [access],
-    );
-  }
-
-  /// `Suggested: {name}\n(tap here to use this name)`
-  String messageRepositorySuggestedName(Object name) {
-    return Intl.message(
-      'Suggested: $name\n(tap here to use this name)',
-      name: 'messageRepositorySuggestedName',
-      desc: '',
-      args: [name],
-    );
-  }
-
-  /// `Password`
-  String get messageRepositoryPassword {
-    return Intl.message(
-      'Password',
-      name: 'messageRepositoryPassword',
-      desc: '',
-      args: [],
-    );
-  }
-
-  /// `New password`
-  String get messageRepositoryNewPassword {
-    return Intl.message(
-      'New password',
-      name: 'messageRepositoryNewPassword',
-      desc: '',
-      args: [],
-    );
-  }
-
-  /// `Password strength`
-  String get messagePasswordStrength {
-    return Intl.message(
-      'Password strength',
-      name: 'messagePasswordStrength',
-      desc: '',
-      args: [],
-    );
-  }
-
-  /// `Weak`
-  String get messageWeak {
-    return Intl.message(
-      'Weak',
-      name: 'messageWeak',
-      desc: '',
-      args: [],
-    );
-  }
-
-  /// `Medium`
-  String get messageMedium {
-    return Intl.message(
-      'Medium',
-      name: 'messageMedium',
-      desc: '',
-      args: [],
-    );
-  }
-
-  /// `Good`
-  String get messageGood {
-    return Intl.message(
-      'Good',
-      name: 'messageGood',
-      desc: '',
-      args: [],
-    );
-  }
-
-  /// `Strong`
-  String get messageStrong {
-    return Intl.message(
-      'Strong',
-      name: 'messageStrong',
-      desc: '',
-      args: [],
-    );
-  }
-
-  /// `The current password`
-  String get messageRepositoryCurrentPassword {
-    return Intl.message(
-      'The current password',
-      name: 'messageRepositoryCurrentPassword',
-      desc: '',
-      args: [],
-    );
-  }
-
-  /// `Please enter a password.`
-  String get messageErrorRepositoryPasswordValidation {
-    return Intl.message(
-      'Please enter a password.',
-      name: 'messageErrorRepositoryPasswordValidation',
-      desc: '',
-      args: [],
-    );
-  }
-
-  /// `The passwords do not match.`
-  String get messageErrorRetypePassword {
-    return Intl.message(
-      'The passwords do not match.',
-      name: 'messageErrorRetypePassword',
-      desc: '',
-      args: [],
-    );
-  }
-
-  /// `The new password is the same as the old password`
-  String get messageErrorNewPasswordSameOldPassword {
-    return Intl.message(
-      'The new password is the same as the old password',
-      name: 'messageErrorNewPasswordSameOldPassword',
-      desc: '',
-      args: [],
-    );
-  }
-
-  /// `This token is invalid.`
-  String get messageErrorTokenInvalid {
-    return Intl.message(
-      'This token is invalid.',
-      name: 'messageErrorTokenInvalid',
-      desc: '',
-      args: [],
-    );
-  }
-
-  /// `Please enter a valid token.`
-  String get messageErrorTokenValidator {
-    return Intl.message(
-      'Please enter a valid token.',
-      name: 'messageErrorTokenValidator',
-      desc: '',
-      args: [],
-    );
-  }
-
-  /// `Please enter a token.`
-  String get messageErrorTokenEmpty {
-    return Intl.message(
-      'Please enter a token.',
-      name: 'messageErrorTokenEmpty',
-      desc: '',
-      args: [],
-    );
-  }
-
-  /// `Folder name`
-  String get messageFolderName {
-    return Intl.message(
-      'Folder name',
-      name: 'messageFolderName',
-      desc: '',
-      args: [],
-    );
-  }
-
-  /// `Are you sure you want to delete this folder?`
-  String get messageConfirmFolderDeletion {
-    return Intl.message(
-      'Are you sure you want to delete this folder?',
-      name: 'messageConfirmFolderDeletion',
-      desc: '',
-      args: [],
-    );
-  }
-
-  /// `This folder is not empty.\n\nDo you still want to delete it? (this will delete all its contents)`
-  String get messageConfirmNotEmptyFolderDeletion {
-    return Intl.message(
-      'This folder is not empty.\n\nDo you still want to delete it? (this will delete all its contents)',
-      name: 'messageConfirmNotEmptyFolderDeletion',
-      desc: '',
-      args: [],
-    );
-  }
-
-  /// `Error!`
-  String get messageError {
-    return Intl.message(
-      'Error!',
-      name: 'messageError',
-      desc: '',
-      args: [],
-    );
-  }
-
-  /// `Ack!`
-  String get messageAck {
-    return Intl.message(
-      'Ack!',
-      name: 'messageAck',
-      desc: '',
-      args: [],
-    );
-  }
-
-  /// `Creating the share token…`
-  String get messageCreatingToken {
-    return Intl.message(
-      'Creating the share token…',
-      name: 'messageCreatingToken',
-      desc: '',
-      args: [],
-    );
-  }
-
-  /// `Error creating the share token.`
-  String get messageErrorCreatingToken {
-    return Intl.message(
-      'Error creating the share token.',
-      name: 'messageErrorCreatingToken',
-      desc: '',
-      args: [],
-    );
-  }
-
-  /// `Repository token copied to the clipboard.`
-  String get messageTokenCopiedToClipboard {
-    return Intl.message(
-      'Repository token copied to the clipboard.',
-      name: 'messageTokenCopiedToClipboard',
-      desc: '',
-      args: [],
-    );
-  }
-
-  /// `from {path}`
-  String messageMoveEntryOrigin(Object path) {
-    return Intl.message(
-      'from $path',
-      name: 'messageMoveEntryOrigin',
-      desc: '',
-      args: [path],
-    );
-  }
-
-  /// `Are you sure you want to delete this file?`
-  String get messageConfirmFileDeletion {
-    return Intl.message(
-      'Are you sure you want to delete this file?',
-      name: 'messageConfirmFileDeletion',
-      desc: '',
-      args: [],
-    );
-  }
-
-  /// `Are you sure you want to delete this repository?`
-  String get messageConfirmRepositoryDeletion {
-    return Intl.message(
-      'Are you sure you want to delete this repository?',
-      name: 'messageConfirmRepositoryDeletion',
-      desc: '',
-      args: [],
-    );
-  }
-
-  /// `There is no media present.`
-  String get messageNoMediaPresent {
-    return Intl.message(
-      'There is no media present.',
-      name: 'messageNoMediaPresent',
-      desc: '',
-      args: [],
-    );
-  }
-
-  /// `An entry`
-  String get messageEntryTypeDefault {
-    return Intl.message(
-      'An entry',
-      name: 'messageEntryTypeDefault',
-      desc: '',
-      args: [],
-    );
-  }
-
-  /// `A folder`
-  String get messageEntryTypeFolder {
-    return Intl.message(
-      'A folder',
-      name: 'messageEntryTypeFolder',
-      desc: '',
-      args: [],
-    );
-  }
-
-  /// `A file`
-  String get messageEntryTypeFile {
-    return Intl.message(
-      'A file',
-      name: 'messageEntryTypeFile',
-      desc: '',
-      args: [],
-    );
-  }
-
-  /// `{entry} already exists.`
-  String messageEntryAlreadyExist(Object entry) {
-    return Intl.message(
-      '$entry already exists.',
-      name: 'messageEntryAlreadyExist',
-      desc: '',
-      args: [entry],
-    );
-  }
-
-  /// `Folder deleted successfully: {name}`
-  String messageFolderDeleted(Object name) {
-    return Intl.message(
-      'Folder deleted successfully: $name',
-      name: 'messageFolderDeleted',
-      desc: '',
-      args: [name],
-    );
-  }
-
-  /// `Press back again to exit.`
-  String get messageExitOuiSync {
-    return Intl.message(
-      'Press back again to exit.',
-      name: 'messageExitOuiSync',
-      desc: '',
-      args: [],
-    );
-  }
-
-  /// `Initializing…`
-  String get messageInitializing {
-    return Intl.message(
-      'Initializing…',
-      name: 'messageInitializing',
-      desc: '',
-      args: [],
-    );
-  }
-
-  /// `This repository is locked or is a blind replica.\n\nIf you have the password, unlock it and try again.`
-  String get messageAddingFileToLockedRepository {
-    return Intl.message(
-      'This repository is locked or is a blind replica.\n\nIf you have the password, unlock it and try again.',
-      name: 'messageAddingFileToLockedRepository',
-      desc: '',
-      args: [],
-    );
-  }
-
-  /// `This repository is a read-only replica.`
-  String get messageAddingFileToReadRepository {
-    return Intl.message(
-      'This repository is a read-only replica.',
-      name: 'messageAddingFileToReadRepository',
-      desc: '',
-      args: [],
-    );
-  }
-
-  /// `File name`
-  String get messageFileName {
-    return Intl.message(
-      'File name',
-      name: 'messageFileName',
-      desc: '',
-      args: [],
-    );
-  }
-
-  /// `Select the location`
-  String get messageSelectLocation {
-    return Intl.message(
-      'Select the location',
-      name: 'messageSelectLocation',
-      desc: '',
-      args: [],
-    );
-  }
-
-  /// `Save the file to this folder`
-  String get messageSaveToLocation {
-    return Intl.message(
-      'Save the file to this folder',
-      name: 'messageSaveToLocation',
-      desc: '',
-      args: [],
-    );
-  }
-
-  /// `Ouisync`
-  String get messageOuiSyncDesktopTitle {
-    return Intl.message(
-      'Ouisync',
-      name: 'messageOuiSyncDesktopTitle',
-      desc: '',
-      args: [],
-    );
-  }
-
-  /// `File preview is not yet available`
-  String get messageFilePreviewNotAvailable {
-    return Intl.message(
-      'File preview is not yet available',
-      name: 'messageFilePreviewNotAvailable',
-      desc: '',
-      args: [],
-    );
-  }
-
-  /// `Is running`
-  String get messageBackgroundNotificationAndroid {
-    return Intl.message(
-      'Is running',
-      name: 'messageBackgroundNotificationAndroid',
-      desc: '',
-      args: [],
-    );
-  }
-
-  /// `Shortly the OS will ask you for permission to execute this app in the background.\n\nThis is required in order to keep syncing while the app is not in the foreground`
-  String get messageBackgroundAndroidPermissions {
-    return Intl.message(
-      'Shortly the OS will ask you for permission to execute this app in the background.\n\nThis is required in order to keep syncing while the app is not in the foreground',
-      name: 'messageBackgroundAndroidPermissions',
-      desc: '',
-      args: [],
-    );
-  }
-
-  /// `Select a permission to create a share link`
-  String get messageSelectAccessMode {
-    return Intl.message(
-      'Select a permission to create a share link',
-      name: 'messageSelectAccessMode',
-      desc: '',
-      args: [],
-    );
-  }
-
-  /// `Nothing here yet!`
-  String get messageNothingHereYet {
-    return Intl.message(
-      'Nothing here yet!',
-      name: 'messageNothingHereYet',
-      desc: '',
-      args: [],
-    );
-  }
-
-  /// `Locking all open repositories…`
-  String get messageLockingAllRepos {
-    return Intl.message(
-      'Locking all open repositories…',
-      name: 'messageLockingAllRepos',
-      desc: '',
-      args: [],
-    );
-  }
-
-  /// `Do you want to lock all open repositories?\n\n({number} open)`
-  String messageLockOpenRepos(Object number) {
-    return Intl.message(
-      'Do you want to lock all open repositories?\n\n($number open)',
-      name: 'messageLockOpenRepos',
-      desc: '',
-      args: [number],
-    );
-  }
-
-  /// `Share with QR Code`
-  String get messageShareWithWR {
-    return Intl.message(
-      'Share with QR Code',
-      name: 'messageShareWithWR',
-      desc: '',
-      args: [],
-    );
-  }
-
-  /// `Scan this with your other device or share it with your peers`
-  String get messageScanQROrShare {
-    return Intl.message(
-      'Scan this with your other device or share it with your peers',
-      name: 'messageScanQROrShare',
-      desc: '',
-      args: [],
-    );
-  }
-
-  /// `Import a repository using a QR code`
-  String get messageAddRepoQR {
-    return Intl.message(
-      'Import a repository using a QR code',
-      name: 'messageAddRepoQR',
-      desc: '',
-      args: [],
-    );
-  }
-
-  /// `Locate`
-  String get buttonLocateRepository {
-    return Intl.message(
-      'Locate',
-      name: 'buttonLocateRepository',
-      desc: '',
-      args: [],
-    );
-  }
-
-  /// `Or`
-  String get messageOr {
-    return Intl.message(
-      'Or',
-      name: 'messageOr',
-      desc: '',
-      args: [],
-    );
-  }
-
-  /// `Import a repository using a token link`
-  String get messageAddRepoLink {
-    return Intl.message(
-      'Import a repository using a token link',
-      name: 'messageAddRepoLink',
-      desc: '',
-      args: [],
-    );
-  }
-
-  /// `Import repository from file system`
-  String get messageAddRepoDb {
-    return Intl.message(
-      'Import repository from file system',
-      name: 'messageAddRepoDb',
-      desc: '',
-      args: [],
-    );
-  }
-
-  /// `This option is not available on read-only repositories`
-  String get messageActionNotAvailable {
-    return Intl.message(
-      'This option is not available on read-only repositories',
-      name: 'messageActionNotAvailable',
-      desc: '',
-      args: [],
-    );
-  }
-
-  /// `The permission cannot be higher than the repository current access mode: {access}`
-  String messageAccessModeDisabled(Object access) {
-    return Intl.message(
-      'The permission cannot be higher than the repository current access mode: $access',
-      name: 'messageAccessModeDisabled',
-      desc: '',
-      args: [access],
-    );
-  }
-
-  /// `You need to select one permission to create a repository link first`
-  String get messageShareActionDisabled {
-    return Intl.message(
-      'You need to select one permission to create a repository link first',
-      name: 'messageShareActionDisabled',
-      desc: '',
-      args: [],
-    );
-  }
-
-  /// `Changing the extension of a file can make it unusable`
-  String get messageChangeExtensionAlert {
-    return Intl.message(
-      'Changing the extension of a file can make it unusable',
-      name: 'messageChangeExtensionAlert',
-      desc: '',
-      args: [],
-    );
-  }
-
-  /// `file`
-  String get messageFile {
-    return Intl.message(
-      'file',
-      name: 'messageFile',
-      desc: '',
-      args: [],
-    );
-  }
-
-  /// `files`
-  String get messageFiles {
-    return Intl.message(
-      'files',
-      name: 'messageFiles',
-      desc: '',
-      args: [],
-    );
-  }
-
-  /// `The repository deletion failed`
-  String get messageRepoDeletionFailed {
-    return Intl.message(
-      'The repository deletion failed',
-      name: 'messageRepoDeletionFailed',
-      desc: '',
-      args: [],
-    );
-  }
-
-  /// `We could not delete the repository "{name}"`
-  String messageRepoDeletionErrorDescription(Object name) {
-    return Intl.message(
-      'We could not delete the repository "$name"',
-      name: 'messageRepoDeletionErrorDescription',
-      desc: '',
-      args: [name],
-    );
-  }
-
-  /// `The repository is not there anymore`
-  String get messageRepoMissing {
-    return Intl.message(
-      'The repository is not there anymore',
-      name: 'messageRepoMissing',
-      desc: '',
-      args: [],
-    );
-  }
-
-  /// `We could not find the repository "{name}" at the usual location`
-  String messageRepoMissingErrorDescription(Object name) {
-    return Intl.message(
-      'We could not find the repository "$name" at the usual location',
-      name: 'messageRepoMissingErrorDescription',
-      desc: '',
-      args: [name],
-    );
-  }
-
-  /// `Error opening the repository`
-  String get messageErrorOpeningRepo {
-    return Intl.message(
-      'Error opening the repository',
-      name: 'messageErrorOpeningRepo',
-      desc: '',
-      args: [],
-    );
-  }
-
-  /// `Initialization of the repository {name} failed`
-  String messageErrorOpeningRepoDescription(Object name) {
-    return Intl.message(
-      'Initialization of the repository $name failed',
-      name: 'messageErrorOpeningRepoDescription',
-      desc: '',
-      args: [name],
-    );
-  }
-
-  /// `File is already being uploaded`
-  String get messageFileIsDownloading {
-    return Intl.message(
-      'File is already being uploaded',
-      name: 'messageFileIsDownloading',
-      desc: '',
-      args: [],
-    );
-  }
-
-  /// `Log viewer`
-  String get messageLogViewer {
-    return Intl.message(
-      'Log viewer',
-      name: 'messageLogViewer',
-      desc: '',
-      args: [],
-    );
-  }
-
-  /// `Log verbosity`
-  String get messageVerbosity {
-    return Intl.message(
-      'Log verbosity',
-      name: 'messageVerbosity',
-      desc: '',
-      args: [],
-    );
-  }
-
-  /// `Only Error`
-  String get messageLogLevelError {
-    return Intl.message(
-      'Only Error',
-      name: 'messageLogLevelError',
-      desc: '',
-      args: [],
-    );
-  }
-
-  /// `Error and Warn`
-  String get messageLogLevelErrorWarn {
-    return Intl.message(
-      'Error and Warn',
-      name: 'messageLogLevelErrorWarn',
-      desc: '',
-      args: [],
-    );
-  }
-
-  /// `Error, Warn and Info`
-  String get messageLogLevelErrorWarnInfo {
-    return Intl.message(
-      'Error, Warn and Info',
-      name: 'messageLogLevelErrorWarnInfo',
-      desc: '',
-      args: [],
-    );
-  }
-
-  /// `Error, Warn, Info and Debug`
-  String get messageLogLevelErrorWarnInfoDebug {
-    return Intl.message(
-      'Error, Warn, Info and Debug',
-      name: 'messageLogLevelErrorWarnInfoDebug',
-      desc: '',
-      args: [],
-    );
-  }
-
-  /// `All`
-  String get messageLogLevelAll {
-    return Intl.message(
-      'All',
-      name: 'messageLogLevelAll',
-      desc: '',
-      args: [],
-    );
-  }
-
-  /// `Save log file`
-  String get messageSaveLogFile {
-    return Intl.message(
-      'Save log file',
-      name: 'messageSaveLogFile',
-      desc: '',
-      args: [],
-    );
-  }
-
-  /// `Error: unhandled state`
-  String get messageErrorUnhandledState {
-    return Intl.message(
-      'Error: unhandled state',
-      name: 'messageErrorUnhandledState',
-      desc: '',
-      args: [],
-    );
-  }
-
-  /// `The password did not unlock the repository`
-  String get messageUnlockRepoFailed {
-    return Intl.message(
-      'The password did not unlock the repository',
-      name: 'messageUnlockRepoFailed',
-      desc: '',
-      args: [],
-    );
-  }
-
-  /// `Unlocked as a {access} replica`
-  String messageUnlockRepoOk(Object access) {
-    return Intl.message(
-      'Unlocked as a $access replica',
-      name: 'messageUnlockRepoOk',
-      desc: '',
-      args: [access],
-    );
-  }
-
-  /// `Unlock using biometrics`
-  String get messageUnlockUsingBiometrics {
-    return Intl.message(
-      'Unlock using biometrics',
-      name: 'messageUnlockUsingBiometrics',
-      desc: '',
-      args: [],
-    );
-  }
-
-  /// `Password`
-  String get messagePassword {
-    return Intl.message(
-      'Password',
-      name: 'messagePassword',
-      desc: '',
-      args: [],
-    );
-  }
-
-  /// `Password copied to the clipboard`
-  String get messagePasswordCopiedClipboard {
-    return Intl.message(
-      'Password copied to the clipboard',
-      name: 'messagePasswordCopiedClipboard',
-      desc: '',
-      args: [],
-    );
-  }
-
-  /// `New password copied to the clipboard`
-  String get messageNewPasswordCopiedClipboard {
-    return Intl.message(
-      'New password copied to the clipboard',
-      name: 'messageNewPasswordCopiedClipboard',
-      desc: '',
-      args: [],
-    );
-  }
-
-  /// `Remove biometric validation`
-  String get messageRemoveBiometricValidation {
-    return Intl.message(
-      'Remove biometric validation',
-      name: 'messageRemoveBiometricValidation',
-      desc: '',
-      args: [],
-    );
-  }
-
-  /// `Generate password`
-  String get messageGeneratePassword {
-    return Intl.message(
-      'Generate password',
-      name: 'messageGeneratePassword',
-      desc: '',
-      args: [],
-    );
-  }
-
-  /// `Secure using biometrics`
-  String get messageSecureUsingBiometrics {
-    return Intl.message(
-      'Secure using biometrics',
-      name: 'messageSecureUsingBiometrics',
-      desc: '',
-      args: [],
-    );
-  }
-
-  /// `Remove biometrics`
-  String get messageRemoveBiometrics {
-    return Intl.message(
-      'Remove biometrics',
-      name: 'messageRemoveBiometrics',
-      desc: '',
-      args: [],
-    );
-  }
-
-  /// `Remember to securely store the password. There is no way to retrieve it if lost or forgotten.`
-  String get messageRememberSavePasswordAlert {
-    return Intl.message(
-      'Remember to securely store the password. There is no way to retrieve it if lost or forgotten.',
-      name: 'messageRememberSavePasswordAlert',
-      desc: '',
-      args: [],
-    );
-  }
-
-  /// `The security options are not available for blind repositories`
-  String get messageSecurityOptionsNotAvailableBlind {
-    return Intl.message(
-      'The security options are not available for blind repositories',
-      name: 'messageSecurityOptionsNotAvailableBlind',
-      desc: '',
-      args: [],
-    );
-  }
-
-  /// `There was an error authenticathing using biometrics. Please try again`
-  String get messageErrorAuthenticatingBiometrics {
-    return Intl.message(
-      'There was an error authenticathing using biometrics. Please try again',
-      name: 'messageErrorAuthenticatingBiometrics',
-      desc: '',
-      args: [],
-    );
-  }
-
-  /// `There was a problem changing the password. Please try again`
-  String get messageErrorChangingPassword {
-    return Intl.message(
-      'There was a problem changing the password. Please try again',
-      name: 'messageErrorChangingPassword',
-      desc: '',
-      args: [],
-    );
-  }
-
-  /// `Runtime ID`
-  String get messageSettingsRuntimeID {
-    return Intl.message(
-      'Runtime ID',
-      name: 'messageSettingsRuntimeID',
-      desc: '',
-      args: [],
-    );
-  }
-
-  /// `View`
-  String get messageView {
-    return Intl.message(
-      'View',
-      name: 'messageView',
-      desc: '',
-      args: [],
-    );
-  }
-
-  /// `Local Discovery`
-  String get messageLocalDiscovery {
-    return Intl.message(
-      'Local Discovery',
-      name: 'messageLocalDiscovery',
-      desc: '',
-      args: [],
-    );
-  }
-
-  /// `Sync while using mobile data`
-  String get messageSyncMobileData {
-    return Intl.message(
-      'Sync while using mobile data',
-      name: 'messageSyncMobileData',
-      desc: '',
-      args: [],
-    );
-  }
-
-  /// `NAT type`
-  String get messageNATType {
-    return Intl.message(
-      'NAT type',
-      name: 'messageNATType',
-      desc: '',
-      args: [],
-    );
-  }
-
-  /// `Bluetooth`
-  String get messageBluetooth {
-    return Intl.message(
-      'Bluetooth',
-      name: 'messageBluetooth',
-      desc: '',
-      args: [],
-    );
-  }
-
-  /// `Wi-Fi`
-  String get messageWiFi {
-    return Intl.message(
-      'Wi-Fi',
-      name: 'messageWiFi',
-      desc: '',
-      args: [],
-    );
-  }
-
-  /// `Mobile`
-  String get messageMobile {
-    return Intl.message(
-      'Mobile',
-      name: 'messageMobile',
-      desc: '',
-      args: [],
-    );
-  }
-
-  /// `Ethernet`
-  String get messageEthernet {
-    return Intl.message(
-      'Ethernet',
-      name: 'messageEthernet',
-      desc: '',
-      args: [],
-    );
-  }
-
-  /// `VPN`
-  String get messageVPN {
-    return Intl.message(
-      'VPN',
-      name: 'messageVPN',
-      desc: '',
-      args: [],
-    );
-  }
-
-  /// `None`
-  String get messageNone {
-    return Intl.message(
-      'None',
-      name: 'messageNone',
-      desc: '',
-      args: [],
-    );
-  }
-
-  /// `Peer Exchange`
-  String get messagePeerExchange {
-    return Intl.message(
-      'Peer Exchange',
-      name: 'messagePeerExchange',
-      desc: '',
-      args: [],
-    );
-  }
-
-  /// `You have unsaved changes.\n\nWould you like to discard them?`
-  String get messageUnsavedChanges {
-    return Intl.message(
-      'You have unsaved changes.\n\nWould you like to discard them?',
-      name: 'messageUnsavedChanges',
-      desc: '',
-      args: [],
-    );
-  }
-
-  /// `Accessing secure storage`
-  String get messageAccessingSecureStorage {
-    return Intl.message(
-      'Accessing secure storage',
-      name: 'messageAccessingSecureStorage',
-      desc: '',
-      args: [],
-    );
-  }
-
-  /// `Do you want to save the current changes?`
-  String get messageSavingChanges {
-    return Intl.message(
-      'Do you want to save the current changes?',
-      name: 'messageSavingChanges',
-      desc: '',
-      args: [],
-    );
-  }
-
-  /// `Updating security properties of the repository failed.`
-  String get messageUpdateLocalSecretFailed {
-    return Intl.message(
-      'Updating security properties of the repository failed.',
-      name: 'messageUpdateLocalSecretFailed',
-      desc: '',
-      args: [],
-    );
-  }
-
-  /// `Security properties of the repository have been updated.`
-  String get messageUpdateLocalSecretOk {
-    return Intl.message(
-      'Security properties of the repository have been updated.',
-      name: 'messageUpdateLocalSecretOk',
-      desc: '',
-      args: [],
-    );
-  }
-
-  /// `Use local password`
-  String get messageUseLocalPassword {
-    return Intl.message(
-      'Use local password',
-      name: 'messageUseLocalPassword',
-      desc: '',
-      args: [],
-    );
-  }
-
-  /// `Validate local password`
-  String get messageValidateLocalPassword {
-    return Intl.message(
-      'Validate local password',
-      name: 'messageValidateLocalPassword',
-      desc: '',
-      args: [],
-    );
-  }
-
-  /// `<removed>`
-  String get messageRemovedInBrackets {
-    return Intl.message(
-      '<removed>',
-      name: 'messageRemovedInBrackets',
-      desc: '',
-      args: [],
-    );
-  }
-
-  /// `Granted`
-  String get messageGranted {
-    return Intl.message(
-      'Granted',
-      name: 'messageGranted',
-      desc: '',
-      args: [],
-    );
-  }
-
-  /// `This permission is required`
-  String get messagePermissionRequired {
-    return Intl.message(
-      'This permission is required',
-      name: 'messagePermissionRequired',
-      desc: '',
-      args: [],
-    );
-  }
-
-  /// `Granting this permission requires navigating to the settings:\n\n Settings > Apps & notifications`
-  String get messageGrantingRequiresSettings {
-    return Intl.message(
-      'Granting this permission requires navigating to the settings:\n\n Settings > Apps & notifications',
-      name: 'messageGrantingRequiresSettings',
-      desc: '',
-      args: [],
-    );
-  }
-
-  /// `We need this permission to use the camera and read the QR code`
-  String get messageCameraPermission {
-    return Intl.message(
-      'We need this permission to use the camera and read the QR code',
-      name: 'messageCameraPermission',
-      desc: '',
-      args: [],
-    );
-  }
-
-  /// `Allows the app to keep syncing in the background`
-  String get messageIgnoreBatteryOptimizationsPermission {
-    return Intl.message(
-      'Allows the app to keep syncing in the background',
-      name: 'messageIgnoreBatteryOptimizationsPermission',
-      desc: '',
-      args: [],
-    );
-  }
-
-  /// `Needed for getting access to the files`
-  String get messageStoragePermission {
-    return Intl.message(
-      'Needed for getting access to the files',
-      name: 'messageStoragePermission',
-      desc: '',
-      args: [],
-    );
-  }
-
-  /// `Storage`
-  String get messageStorage {
-    return Intl.message(
-      'Storage',
-      name: 'messageStorage',
-      desc: '',
-      args: [],
-    );
-  }
-
-  /// `Camera`
-  String get messageCamera {
-    return Intl.message(
-      'Camera',
-      name: 'messageCamera',
-      desc: '',
-      args: [],
-    );
-  }
-
-  /// `{name} already exist in this location.\n\nWhat do you want to do?`
-  String messageFileAlreadyExist(Object name) {
-    return Intl.message(
-      '$name already exist in this location.\n\nWhat do you want to do?',
-      name: 'messageFileAlreadyExist',
-      desc: '',
-      args: [name],
-    );
-  }
-
-  /// `Replace existing file`
-  String get messageReplaceExistingFile {
-    return Intl.message(
-      'Replace existing file',
-      name: 'messageReplaceExistingFile',
-      desc: '',
-      args: [],
-    );
-  }
-
-  /// `Replace existing folder`
-  String get messageReplaceExistingFolder {
-    return Intl.message(
-      'Replace existing folder',
-      name: 'messageReplaceExistingFolder',
-      desc: '',
-      args: [],
-    );
-  }
-
-  /// `Keep both files`
-  String get messageKeepBothFiles {
-    return Intl.message(
-      'Keep both files',
-      name: 'messageKeepBothFiles',
-      desc: '',
-      args: [],
-    );
-  }
-
-  /// `Keep both folders`
-  String get messageKeepBothFolders {
-    return Intl.message(
-      'Keep both folders',
-      name: 'messageKeepBothFolders',
-      desc: '',
-      args: [],
-    );
-  }
-
-  /// `Only available for files`
-  String get messageOnlyAvailableFiles {
-    return Intl.message(
-      'Only available for files',
-      name: 'messageOnlyAvailableFiles',
-      desc: '',
-      args: [],
-    );
-  }
-
-  /// `Frequently Asked Questions`
-  String get messageFAQ {
-    return Intl.message(
-      'Frequently Asked Questions',
-      name: 'messageFAQ',
-      desc: '',
-      args: [],
-    );
-  }
-
-  /// `is built in line with our values.\n\nBy using it you agree to abide by these principles, and accept our Terms of Use and Privacy Notice.`
-  String get messageEqualitieValues {
-    return Intl.message(
-      'is built in line with our values.\n\nBy using it you agree to abide by these principles, and accept our Terms of Use and Privacy Notice.',
-      name: 'messageEqualitieValues',
-      desc: '',
-      args: [],
-    );
-  }
-
-  /// `All files and folders added to Ouisync are securely encrypted by default, both in transit and at rest.`
-  String get messageOnboardingShare {
-    return Intl.message(
-      'All files and folders added to Ouisync are securely encrypted by default, both in transit and at rest.',
-      name: 'messageOnboardingShare',
-      desc: '',
-      args: [],
-    );
-  }
-
-  /// `Repositories can be shared as read-write, read-only, or blind (you store files for others, but cannot access them)`
-  String get messageOnboardingPermissions {
-    return Intl.message(
-      'Repositories can be shared as read-write, read-only, or blind (you store files for others, but cannot access them)',
-      name: 'messageOnboardingPermissions',
-      desc: '',
-      args: [],
-    );
-  }
-
-  /// `Share files to all of your devices or with others and build your own secure cloud!`
-  String get messageOnboardingAccess {
-    return Intl.message(
-      'Share files to all of your devices or with others and build your own secure cloud!',
-      name: 'messageOnboardingAccess',
-      desc: '',
-      args: [],
-    );
-  }
-
-  /// `by`
-  String get messageBy {
-    return Intl.message(
-      'by',
-      name: 'messageBy',
-      desc: '',
-      args: [],
-    );
-  }
-
-  /// `Tap here to read our values`
-  String get messageTapForValues {
-    return Intl.message(
-      'Tap here to read our values',
-      name: 'messageTapForValues',
-      desc: '',
-      args: [],
-    );
-  }
-
-  /// `Tap here to read our Terms of Use and Privacy Notice`
-  String get messageTapForTermsPrivacy {
-    return Intl.message(
-      'Tap here to read our Terms of Use and Privacy Notice',
-      name: 'messageTapForTermsPrivacy',
-      desc: '',
-      args: [],
-    );
-  }
-
-  /// `“Man is born free, and everywhere he is in chains.”`
-  String get messageQuoteMainIsFree {
-    return Intl.message(
-      '“Man is born free, and everywhere he is in chains.”',
-      name: 'messageQuoteMainIsFree',
-      desc: '',
-      args: [],
-    );
-  }
-
-  /// `Jean-Jacques Rousseau`
-  String get messageRousseau {
-    return Intl.message(
-      'Jean-Jacques Rousseau',
-      name: 'messageRousseau',
-      desc: '',
-      args: [],
-    );
-  }
-
-  /// `Basic rights and fundamental freedoms are inherent, inalienable and apply equally to everyone. Human rights are universal; protected in international law and enshrined in the `
-  String get messageEqValuesP1 {
-    return Intl.message(
-      'Basic rights and fundamental freedoms are inherent, inalienable and apply equally to everyone. Human rights are universal; protected in international law and enshrined in the ',
-      name: 'messageEqValuesP1',
-      desc: '',
-      args: [],
-    );
-  }
-
-  /// `International Bill of Human Rights`
-  String get messageInternationalBillHumanRights {
-    return Intl.message(
-      'International Bill of Human Rights',
-      name: 'messageInternationalBillHumanRights',
-      desc: '',
-      args: [],
-    );
-  }
-
-  /// `Brave people risk life and liberty to defend human rights, to mobilise, to criticise and to expose the perpetrators of abuse. Brave people voice support for others, for ideas, and communicate their concerns to the world. These brave people exercise their human rights online`
-  String get messageEqValuesP2 {
-    return Intl.message(
-      'Brave people risk life and liberty to defend human rights, to mobilise, to criticise and to expose the perpetrators of abuse. Brave people voice support for others, for ideas, and communicate their concerns to the world. These brave people exercise their human rights online',
-      name: 'messageEqValuesP2',
-      desc: '',
-      args: [],
-    );
-  }
-
-  /// `The Internet is a platform for free expression and self-determination. Like any communication tool, the Internet is not immune from censorship, surveillance, attacks and attempts by state actors and criminal groups to silence dissident voices. When democratic expression is criminalised, when there is ethnic and political discrimination, the Internet becomes another battleground for non-violent resistance`
-  String get messageEqValuesP3 {
-    return Intl.message(
-      'The Internet is a platform for free expression and self-determination. Like any communication tool, the Internet is not immune from censorship, surveillance, attacks and attempts by state actors and criminal groups to silence dissident voices. When democratic expression is criminalised, when there is ethnic and political discrimination, the Internet becomes another battleground for non-violent resistance',
-      name: 'messageEqValuesP3',
-      desc: '',
-      args: [],
-    );
-  }
-
-  /// `Our mission is to promote and defend fundamental freedoms and human rights, including the free flow of information online. Our goal is to create accessible technology and improve the skill set needed for defending human rights and freedoms in the digital age`
-  String get messageEqValuesP4 {
-    return Intl.message(
-      'Our mission is to promote and defend fundamental freedoms and human rights, including the free flow of information online. Our goal is to create accessible technology and improve the skill set needed for defending human rights and freedoms in the digital age',
-      name: 'messageEqValuesP4',
-      desc: '',
-      args: [],
-    );
-  }
-
-  /// `We aim to educate and raise the capacity of our constituents to enjoy secure operations in the digital domain. We do this by building tools that enable and protect free expression, circumvent censorship, empower anonymity and protect from surveillance where and when necessary. Our tools also improve information management and analytic functions`
-  String get messageEqValuesP5 {
-    return Intl.message(
-      'We aim to educate and raise the capacity of our constituents to enjoy secure operations in the digital domain. We do this by building tools that enable and protect free expression, circumvent censorship, empower anonymity and protect from surveillance where and when necessary. Our tools also improve information management and analytic functions',
-      name: 'messageEqValuesP5',
-      desc: '',
-      args: [],
-    );
-  }
-
-  /// `We are an international group of activists of diverse backgrounds and beliefs, standing together to defend the principles common among us. We are software developers, cryptographers, security specialists, as well as educators, sociologists, historians, anthropologists and journalists. We develop open and reusable tools with a focus on privacy, online security and better information management. We finance our operations with public grants and consultancies with the private sector. We believe in an Internet that is free from intrusive and unjustified surveillance, censorship and oppression`
-  String get messageEqValuesP6 {
-    return Intl.message(
-      'We are an international group of activists of diverse backgrounds and beliefs, standing together to defend the principles common among us. We are software developers, cryptographers, security specialists, as well as educators, sociologists, historians, anthropologists and journalists. We develop open and reusable tools with a focus on privacy, online security and better information management. We finance our operations with public grants and consultancies with the private sector. We believe in an Internet that is free from intrusive and unjustified surveillance, censorship and oppression',
-      name: 'messageEqValuesP6',
-      desc: '',
-      args: [],
-    );
-  }
-
-  /// `Inspired by the International Bill of Human Rights, our principles apply to every individual, group and organ of society that we work with, including the beneficiaries of the software and services we release. All of our projects are designed with our principles in mind. Our knowledge, tools and services are available to these groups and individuals as long as our principles and terms of service are respected`
-  String get messageEqValuesP7 {
-    return Intl.message(
-      'Inspired by the International Bill of Human Rights, our principles apply to every individual, group and organ of society that we work with, including the beneficiaries of the software and services we release. All of our projects are designed with our principles in mind. Our knowledge, tools and services are available to these groups and individuals as long as our principles and terms of service are respected',
-      name: 'messageEqValuesP7',
-      desc: '',
-      args: [],
-    );
-  }
-
-  /// `The right to privacy is a fundamental right that we aim to protect whenever and wherever possible. The privacy of our direct beneficiaries is sacrosanct to our operations. Our tools, services and internal policies are designed to this effect. We will use all technical and legal resources at our disposal to protect the privacy of our beneficiaries. Please refer to our Privacy Policy and our `
-  String get messageEqValuesP8 {
-    return Intl.message(
-      'The right to privacy is a fundamental right that we aim to protect whenever and wherever possible. The privacy of our direct beneficiaries is sacrosanct to our operations. Our tools, services and internal policies are designed to this effect. We will use all technical and legal resources at our disposal to protect the privacy of our beneficiaries. Please refer to our Privacy Policy and our ',
-      name: 'messageEqValuesP8',
-      desc: '',
-      args: [],
-    );
-  }
-
-  /// `Declaration for Distributed Online Services`
-  String get messageDeclarationDOS {
-    return Intl.message(
-      'Declaration for Distributed Online Services',
-      name: 'messageDeclarationDOS',
-      desc: '',
-      args: [],
-    );
-  }
-
-  /// `Security is a constant thematic throughout all of our software development, service provision and capacity-building projects. We design our systems and processes to improve information security on the Internet and raise the user’s security profile and experience. We try to lead by example by not compromising the security properties of a tool or system for the sake of speed, usability or cost. We do not believe in security through obscurity and we maintain transparency through open access to our code base. We always err on the side of caution and try to implement good internal operational security`
-  String get messageEqValuesP9 {
-    return Intl.message(
-      'Security is a constant thematic throughout all of our software development, service provision and capacity-building projects. We design our systems and processes to improve information security on the Internet and raise the user’s security profile and experience. We try to lead by example by not compromising the security properties of a tool or system for the sake of speed, usability or cost. We do not believe in security through obscurity and we maintain transparency through open access to our code base. We always err on the side of caution and try to implement good internal operational security',
-      name: 'messageEqValuesP9',
-      desc: '',
-      args: [],
-    );
-  }
-
-  /// `As an organisation, we seek to be transparent with our policies and procedures. As often as possible, our source code is open and freely available, protected by licences that encourage community-driven development, sharing and the propagation of these principles`
-  String get messageEqValuesP10 {
-    return Intl.message(
-      'As an organisation, we seek to be transparent with our policies and procedures. As often as possible, our source code is open and freely available, protected by licences that encourage community-driven development, sharing and the propagation of these principles',
-      name: 'messageEqValuesP10',
-      desc: '',
-      args: [],
-    );
-  }
-
-  /// `The ability to express oneself freely and to access public information is the backbone of a true democracy. Public information should be in the public domain. Freedom of expression includes active and heated debate, even arguments that are inelegantly articulated, poorly constructed and that may be considered offensive to some. However, freedom of expression is not an absolute right. We stand firmly against violence and the incitement to violate the rights of others, especially the propagation of violence, hate, discrimination and disenfranchisement of any identifiable ethnic or social group`
-  String get messageEqValuesP11 {
-    return Intl.message(
-      'The ability to express oneself freely and to access public information is the backbone of a true democracy. Public information should be in the public domain. Freedom of expression includes active and heated debate, even arguments that are inelegantly articulated, poorly constructed and that may be considered offensive to some. However, freedom of expression is not an absolute right. We stand firmly against violence and the incitement to violate the rights of others, especially the propagation of violence, hate, discrimination and disenfranchisement of any identifiable ethnic or social group',
-      name: 'messageEqValuesP11',
-      desc: '',
-      args: [],
-    );
-  }
-
-  /// `We operate from different countries and come from various social backgrounds. We work together towards a society that will respect and defend the rights of others in the physical and the digital world. The International Bill of Rights articulates the suite of human rights that inspires our work; we believe that people have a right and a duty to protect these rights`
-  String get messageEqValuesP12 {
-    return Intl.message(
-      'We operate from different countries and come from various social backgrounds. We work together towards a society that will respect and defend the rights of others in the physical and the digital world. The International Bill of Rights articulates the suite of human rights that inspires our work; we believe that people have a right and a duty to protect these rights',
-      name: 'messageEqValuesP12',
-      desc: '',
-      args: [],
-    );
-  }
-
-  /// `We understand that our tools and services can be abused to contravene these principles and our terms of service, and we firmly and actively condemn and forbid such usage. We neither permit our software and services to be used to further the commission of illicit activities, nor will we assist in the propagation of hate speech or the promotion of violence through the Internet`
-  String get messageEqValuesP13 {
-    return Intl.message(
-      'We understand that our tools and services can be abused to contravene these principles and our terms of service, and we firmly and actively condemn and forbid such usage. We neither permit our software and services to be used to further the commission of illicit activities, nor will we assist in the propagation of hate speech or the promotion of violence through the Internet',
-      name: 'messageEqValuesP13',
-      desc: '',
-      args: [],
-    );
-  }
-
-  /// `We have put safeguards in place to mitigate the misuse of our products and services. When we become aware of any use that violates our principles or terms of service, we take action to stop it. Guided by our internal policies, we carefully deliberate over acts that might compromise our principles. Our procedures will continue to evolve based on experience and best practices so that we can achieve the right balance between enabling open access to our products and services, and upholding our principles`
-  String get messageEqValuesP14 {
-    return Intl.message(
-      'We have put safeguards in place to mitigate the misuse of our products and services. When we become aware of any use that violates our principles or terms of service, we take action to stop it. Guided by our internal policies, we carefully deliberate over acts that might compromise our principles. Our procedures will continue to evolve based on experience and best practices so that we can achieve the right balance between enabling open access to our products and services, and upholding our principles',
-      name: 'messageEqValuesP14',
-      desc: '',
-      args: [],
-    );
-  }
-
-  /// `This Ouisync Terms of Use (the “Agreement”), along with our Privacy Notice (collectively, the “Terms”), govern your use of Ouisync - an online file synchronization protocol and software.`
-  String get messageTermsPrivacyP1 {
-    return Intl.message(
-      'This Ouisync Terms of Use (the “Agreement”), along with our Privacy Notice (collectively, the “Terms”), govern your use of Ouisync - an online file synchronization protocol and software.',
-      name: 'messageTermsPrivacyP1',
-      desc: '',
-      args: [],
-    );
-  }
-
-  /// `By installing and running the Ouisync application, you indicate your assent to be bound by and to comply with this Agreement between you and eQualitie inc. (“eQualitie”, “we”, or “us”). Usage of the Ouisync application and the Ouisync network (the Service) is provided by eQualitie at no cost and is intended for use as is`
-  String get messageTermsPrivacyP2 {
-    return Intl.message(
-      'By installing and running the Ouisync application, you indicate your assent to be bound by and to comply with this Agreement between you and eQualitie inc. (“eQualitie”, “we”, or “us”). Usage of the Ouisync application and the Ouisync network (the Service) is provided by eQualitie at no cost and is intended for use as is',
-      name: 'messageTermsPrivacyP2',
-      desc: '',
-      args: [],
-    );
-  }
-
-  /// `The Ouisync application is built in-line with eQualitie’s values. By using this software you agree that you will not use Ouisync to publish, share, or store materials that is contrary to the underlying values nor the letter of the laws of Quebec or Canada or the International Bill of Human Rights, including content that:`
-  String get messageTermsPrivacyP3 {
-    return Intl.message(
-      'The Ouisync application is built in-line with eQualitie’s values. By using this software you agree that you will not use Ouisync to publish, share, or store materials that is contrary to the underlying values nor the letter of the laws of Quebec or Canada or the International Bill of Human Rights, including content that:',
-      name: 'messageTermsPrivacyP3',
-      desc: '',
-      args: [],
-    );
-  }
-
-  /// `Infringes on personal information protection rights, including the underlying values or the letter of `
-  String get messageTerms1_1 {
-    return Intl.message(
-      'Infringes on personal information protection rights, including the underlying values or the letter of ',
-      name: 'messageTerms1_1',
-      desc: '',
-      args: [],
-    );
-  }
-
-  /// `(the Personal Information Protection and Electronic Documents Act)`
-  String get messageTerms1_2 {
-    return Intl.message(
-      '(the Personal Information Protection and Electronic Documents Act)',
-      name: 'messageTerms1_2',
-      desc: '',
-      args: [],
-    );
-  }
-
-  /// `Constitutes child sexually exploitative material (including material which may not be illegal child sexual abuse material but which nonetheless sexually exploits or promotes the sexual exploitation of minors), unlawful pornography, or are otherwise indecent`
-  String get messageTerms2 {
-    return Intl.message(
-      'Constitutes child sexually exploitative material (including material which may not be illegal child sexual abuse material but which nonetheless sexually exploits or promotes the sexual exploitation of minors), unlawful pornography, or are otherwise indecent',
-      name: 'messageTerms2',
-      desc: '',
-      args: [],
-    );
-  }
-
-  /// `Contains or promotes extreme acts of violence or terrorist activity, including terror or violent extremist propaganda`
-  String get messageTerms3 {
-    return Intl.message(
-      'Contains or promotes extreme acts of violence or terrorist activity, including terror or violent extremist propaganda',
-      name: 'messageTerms3',
-      desc: '',
-      args: [],
-    );
-  }
-
-  /// `Advocates bigotry, hatred, or the incitement of violence against any person or group of people based on their race, religion, ethnicity, national origin, sex, gender identity, sexual orientation, disability, impairment, or any other characteristic(s) associated with systemic discrimination or marginalization`
-  String get messageTerms4 {
-    return Intl.message(
-      'Advocates bigotry, hatred, or the incitement of violence against any person or group of people based on their race, religion, ethnicity, national origin, sex, gender identity, sexual orientation, disability, impairment, or any other characteristic(s) associated with systemic discrimination or marginalization',
-      name: 'messageTerms4',
-      desc: '',
-      args: [],
-    );
-  }
-
-  /// `Files that contain viruses, trojans, worms, logic bombs or other material that is malicious or technologically harmful`
-  String get messageTerms5 {
-    return Intl.message(
-      'Files that contain viruses, trojans, worms, logic bombs or other material that is malicious or technologically harmful',
-      name: 'messageTerms5',
-      desc: '',
-      args: [],
-    );
-  }
-
-  /// `This section is used to inform visitors regarding our policies with the collection, use, and disclosure of Personal Information if anyone decides to use our Service`
-  String get messagePrivacyIntro {
-    return Intl.message(
-      'This section is used to inform visitors regarding our policies with the collection, use, and disclosure of Personal Information if anyone decides to use our Service',
-      name: 'messagePrivacyIntro',
-      desc: '',
-      args: [],
-    );
-  }
-
-  /// `The Ouisync team values user privacy and thus does not collect any user information`
-  String get messageDataCollectionP1 {
-    return Intl.message(
-      'The Ouisync team values user privacy and thus does not collect any user information',
-      name: 'messageDataCollectionP1',
-      desc: '',
-      args: [],
-    );
-  }
-
-  /// `The Ouisync app is designed to be able to provide file sharing services without a user ID, name, nickname, user account or any other form of user data. We don’t know who uses our app and with whom they sync or share their data`
-  String get messageDataCollectionP2 {
-    return Intl.message(
-      'The Ouisync app is designed to be able to provide file sharing services without a user ID, name, nickname, user account or any other form of user data. We don’t know who uses our app and with whom they sync or share their data',
-      name: 'messageDataCollectionP2',
-      desc: '',
-      args: [],
-    );
-  }
-
-  /// `Ouisync (and eQualit.ie) does not share any data with any third parties`
-  String get messageDataSharingP1 {
-    return Intl.message(
-      'Ouisync (and eQualit.ie) does not share any data with any third parties',
-      name: 'messageDataSharingP1',
-      desc: '',
-      args: [],
-    );
-  }
-
-  /// `Data that the user uploads into the Ouisync repositories is end-to-end encrypted in transit as well as at rest. This includes metadata such as file names, sizes, folder structure etc. Within Ouisync, data is readable only by the person who uploaded the data and those persons with whom they shared their repositories`
-  String get messageSecurityPracticesP1 {
-    return Intl.message(
-      'Data that the user uploads into the Ouisync repositories is end-to-end encrypted in transit as well as at rest. This includes metadata such as file names, sizes, folder structure etc. Within Ouisync, data is readable only by the person who uploaded the data and those persons with whom they shared their repositories',
-      name: 'messageSecurityPracticesP1',
-      desc: '',
-      args: [],
-    );
-  }
-
-  /// `You can learn more about the encryption techniques used in our documentation`
-  String get messageSecurityPracticesP2 {
-    return Intl.message(
-      'You can learn more about the encryption techniques used in our documentation',
-      name: 'messageSecurityPracticesP2',
-      desc: '',
-      args: [],
-    );
-  }
-
-  /// `The Ouisync app stores users’ data on an 'Always-On Peer', which is a server located in Canada. All data is stored as encrypted chunks and is not readable by the server or its operators. The purpose of this server is simply to bridge the gaps between peers who are not online at the same time. All data is periodically purged from this server - its purpose is not to provide permanent data storage but simply facilitation of data syncing by peers`
-  String get messageSecurityPracticesP3 {
-    return Intl.message(
-      'The Ouisync app stores users’ data on an \'Always-On Peer\', which is a server located in Canada. All data is stored as encrypted chunks and is not readable by the server or its operators. The purpose of this server is simply to bridge the gaps between peers who are not online at the same time. All data is periodically purged from this server - its purpose is not to provide permanent data storage but simply facilitation of data syncing by peers',
-      name: 'messageSecurityPracticesP3',
-      desc: '',
-      args: [],
-    );
-  }
-
-  /// `If you have a reason to believe that your personal data has been illegally obtained and shared by other Ouisync users, please contact us at the address below`
-  String get messageSecurityPracticesP4 {
-    return Intl.message(
-      'If you have a reason to believe that your personal data has been illegally obtained and shared by other Ouisync users, please contact us at the address below',
-      name: 'messageSecurityPracticesP4',
-      desc: '',
-      args: [],
-    );
-  }
-
-  /// `The simplest way to delete your data is by deleting files or repositories from your own device. Any file deletion will be propagated to all your peers - ie, if you have Write access to a repository, you can delete any files within it and the same files will be deleted from your peers’ repositories as well as from our Always-On-Peer. If you need to delete only the repositories from our Always-On-Peer (but still keep them in your own repository on your own device), please contact us at the address below`
-  String get messageDeletionDataServerP1 {
-    return Intl.message(
-      'The simplest way to delete your data is by deleting files or repositories from your own device. Any file deletion will be propagated to all your peers - ie, if you have Write access to a repository, you can delete any files within it and the same files will be deleted from your peers’ repositories as well as from our Always-On-Peer. If you need to delete only the repositories from our Always-On-Peer (but still keep them in your own repository on your own device), please contact us at the address below',
-      name: 'messageDeletionDataServerP1',
-      desc: '',
-      args: [],
-    );
-  }
-
-  /// `The Ouisync team cannot delete individual files from repositories, as it is not possible to identify them because they are encrypted. We are able to delete whole repositories if you send us the link to the repository that needs to be deleted`
-  String get messageDeletionDataServerNote {
-    return Intl.message(
-      'The Ouisync team cannot delete individual files from repositories, as it is not possible to identify them because they are encrypted. We are able to delete whole repositories if you send us the link to the repository that needs to be deleted',
-      name: 'messageDeletionDataServerNote',
-      desc: '',
-      args: [],
-    );
-  }
-
-  /// `The Ouisync app creates logfiles on users' devices. Their purpose is only to log device’s activity to facilitate the debugging process in case the user experiences difficulties in connecting with their peers or otherwise in using the Ouisync app. The logfile remains on a user's device unless the user decides to send it to us for support purposes`
-  String get messageLogDataP1 {
-    return Intl.message(
-      'The Ouisync app creates logfiles on users\' devices. Their purpose is only to log device’s activity to facilitate the debugging process in case the user experiences difficulties in connecting with their peers or otherwise in using the Ouisync app. The logfile remains on a user\'s device unless the user decides to send it to us for support purposes',
-      name: 'messageLogDataP1',
-      desc: '',
-      args: [],
-    );
-  }
-
-  /// `If the user does decide to contact us, the personally identifiable data we may collect is:`
-  String get messageLogDataP2 {
-    return Intl.message(
-      'If the user does decide to contact us, the personally identifiable data we may collect is:',
-      name: 'messageLogDataP2',
-      desc: '',
-      args: [],
-    );
-  }
-
-  /// `Email address - if the user decided to contact us by email`
-  String get messageLogData1 {
-    return Intl.message(
-      'Email address - if the user decided to contact us by email',
-      name: 'messageLogData1',
-      desc: '',
-      args: [],
-    );
-  }
-
-  /// `Information the user may provide by email, through help tickets, or through our website, and associated metadata - for the purposes of providing technical support`
-  String get messageLogData2 {
-    return Intl.message(
-      'Information the user may provide by email, through help tickets, or through our website, and associated metadata - for the purposes of providing technical support',
-      name: 'messageLogData2',
-      desc: '',
-      args: [],
-    );
-  }
-
-  /// `User’s IP address - for the purposes of providing technical support`
-  String get messageLogData3 {
-    return Intl.message(
-      'User’s IP address - for the purposes of providing technical support',
-      name: 'messageLogData3',
-      desc: '',
-      args: [],
-    );
-  }
-
-  /// `None of this data is shared with any third parties`
-  String get messageLogDataP3 {
-    return Intl.message(
-      'None of this data is shared with any third parties',
-      name: 'messageLogDataP3',
-      desc: '',
-      args: [],
-    );
-  }
-
-  /// `The Ouisync app does not use cookies`
-  String get messageCookiesP1 {
-    return Intl.message(
-      'The Ouisync app does not use cookies',
-      name: 'messageCookiesP1',
-      desc: '',
-      args: [],
-    );
-  }
-
-  /// `This Service may contain links to other sites. If you click on a third-party link, you will be directed to that site. Note that these external sites are not operated by us. Therefore, we strongly advise you to review the Privacy Policy of these websites. We have no control over and assume no responsibility for the content, privacy policies, or practices of any third-party sites or services`
-  String get messageLinksOtherSitesP1 {
-    return Intl.message(
-      'This Service may contain links to other sites. If you click on a third-party link, you will be directed to that site. Note that these external sites are not operated by us. Therefore, we strongly advise you to review the Privacy Policy of these websites. We have no control over and assume no responsibility for the content, privacy policies, or practices of any third-party sites or services',
-      name: 'messageLinksOtherSitesP1',
-      desc: '',
-      args: [],
-    );
-  }
-
-  /// `We do not knowingly collect personally identifiable information from children. We encourage all children to never submit any personally identifiable information through the Application and/or Services. We encourage parents and legal guardians to monitor their childrens’ Internet usage and to help enforce this Policy by instructing their children never to provide personally identifiable information through the Application and/or Services without their permission. If you have reason to believe that a child has provided personally identifiable information to us through the Application and/or Services, please contact us. You must also be at least 16 years of age to consent to the processing of your personally identifiable information in your country (in some countries we may allow your parent or guardian to do so on your behalf)`
-  String get messageChildrensPolicyP1 {
-    return Intl.message(
-      'We do not knowingly collect personally identifiable information from children. We encourage all children to never submit any personally identifiable information through the Application and/or Services. We encourage parents and legal guardians to monitor their childrens’ Internet usage and to help enforce this Policy by instructing their children never to provide personally identifiable information through the Application and/or Services without their permission. If you have reason to believe that a child has provided personally identifiable information to us through the Application and/or Services, please contact us. You must also be at least 16 years of age to consent to the processing of your personally identifiable information in your country (in some countries we may allow your parent or guardian to do so on your behalf)',
-      name: 'messageChildrensPolicyP1',
-      desc: '',
-      args: [],
-    );
-  }
-
-  /// `We may update our Terms from time to time. Thus, you are advised to review this page periodically for any changes`
-  String get messageChangesToTermsP1 {
-    return Intl.message(
-      'We may update our Terms from time to time. Thus, you are advised to review this page periodically for any changes',
-      name: 'messageChangesToTermsP1',
-      desc: '',
-      args: [],
-    );
-  }
-
-  /// `This policy is effective as of 2022-03-09`
-  String get messageChangesToTermsP2 {
-    return Intl.message(
-      'This policy is effective as of 2022-03-09',
-      name: 'messageChangesToTermsP2',
-      desc: '',
-      args: [],
-    );
-  }
-
-  /// `If you have any questions or suggestions about our Privacy Policy, do not hesitate to contact us at`
-  String get messageContatUsP1 {
-    return Intl.message(
-      'If you have any questions or suggestions about our Privacy Policy, do not hesitate to contact us at',
-      name: 'messageContatUsP1',
-      desc: '',
-      args: [],
-    );
-  }
-
-  /// `Canada’s Privacy Act`
-  String get messageCanadaPrivacyAct {
-    return Intl.message(
-      'Canada’s Privacy Act',
-      name: 'messageCanadaPrivacyAct',
-      desc: '',
-      args: [],
-    );
-  }
-
-  /// `PIPEDA`
-  String get messagePIPEDA {
-    return Intl.message(
-      'PIPEDA',
-      name: 'messagePIPEDA',
-      desc: '',
-      args: [],
-    );
-  }
-
-  /// `Note`
-  String get messageNote {
-    return Intl.message(
-      'Note',
-      name: 'messageNote',
-      desc: '',
-      args: [],
-    );
-  }
-
-  /// `The repository is not mounted `
-  String get messageRepositoryNotMounted {
-    return Intl.message(
-      'The repository is not mounted ',
-      name: 'messageRepositoryNotMounted',
-      desc: '',
-      args: [],
-    );
-  }
-
-  /// `Launch at startup`
-  String get messageLaunchAtStartup {
-    return Intl.message(
-      'Launch at startup',
-      name: 'messageLaunchAtStartup',
-      desc: '',
-      args: [],
-    );
-  }
-
-  /// `Distributed Hash Tables`
-  String get messageDistributedHashTables {
-    return Intl.message(
-      'Distributed Hash Tables',
-      name: 'messageDistributedHashTables',
-      desc: '',
-      args: [],
-    );
-  }
-
-  /// `Peer Exchange on Wikipedia`
-  String get messagePeerExchangeWikipedia {
-    return Intl.message(
-      'Peer Exchange on Wikipedia',
-      name: 'messagePeerExchangeWikipedia',
-      desc: '',
-      args: [],
-    );
-  }
-
-  /// `Go to Peers`
-  String get messageGoToPeers {
-    return Intl.message(
-      'Go to Peers',
-      name: 'messageGoToPeers',
-      desc: '',
-      args: [],
-    );
-  }
-
-  /// `NAT on Wikipedia`
-  String get messageNATOnWikipedia {
-    return Intl.message(
-      'NAT on Wikipedia',
-      name: 'messageNATOnWikipedia',
-      desc: '',
-      args: [],
-    );
-  }
-
-  /// `Is a tool that allows peers to find each other on the P2P (Peer to Peer) network without a centralized server`
-  String get messageInfoBittorrentDHT {
-    return Intl.message(
-      'Is a tool that allows peers to find each other on the P2P (Peer to Peer) network without a centralized server',
-      name: 'messageInfoBittorrentDHT',
-      desc: '',
-      args: [],
-    );
-  }
-
-  /// `Is a tool used for exchanging peer list with the peers you are connected to`
-  String get messageInfoPeerExchange {
-    return Intl.message(
-      'Is a tool used for exchanging peer list with the peers you are connected to',
-      name: 'messageInfoPeerExchange',
-      desc: '',
-      args: [],
-    );
-  }
-
-  /// `Is a unique ID generated by Ouisync everytime it starts.\n\nYou can use it to confirm your connection with others in the Peer section of the app`
-  String get messageInfoRuntimeID {
-    return Intl.message(
-      'Is a unique ID generated by Ouisync everytime it starts.\n\nYou can use it to confirm your connection with others in the Peer section of the app',
-      name: 'messageInfoRuntimeID',
-      desc: '',
-      args: [],
-    );
-  }
-
-  /// `Is a set of networking protocols that will allow your Ouisync apps to discover and communicate with each other.\n\nFor best connectivity we recommend this setting to be ON`
-  String get messageInfoUPnP {
-    return Intl.message(
-      'Is a set of networking protocols that will allow your Ouisync apps to discover and communicate with each other.\n\nFor best connectivity we recommend this setting to be ON',
-      name: 'messageInfoUPnP',
-      desc: '',
-      args: [],
-    );
-  }
-
-  /// `The Local Peer Discovery allows your Ouisync apps to share files with your peers without going through internet service providers, where a local WiFi or other network is available.\n\nFor local connectivity this setting needs to be ON`
-  String get messageInfoLocalDiscovery {
-    return Intl.message(
-      'The Local Peer Discovery allows your Ouisync apps to share files with your peers without going through internet service providers, where a local WiFi or other network is available.\n\nFor local connectivity this setting needs to be ON',
-      name: 'messageInfoLocalDiscovery',
-      desc: '',
-      args: [],
-    );
-  }
-
-  /// `When this setting is on, your mobile services provider may charge you for data used when syncing the repositories you share with your peers`
-  String get messageInfoSyncMobileData {
-    return Intl.message(
-      'When this setting is on, your mobile services provider may charge you for data used when syncing the repositories you share with your peers',
-      name: 'messageInfoSyncMobileData',
-      desc: '',
-      args: [],
-    );
-  }
-
-  /// `This value depends on your router and/or your Internet service provider.\n\nConnectivity with your peers is best achieved when it is Endpoint Independent`
-  String get messageInfoNATType {
-    return Intl.message(
-      'This value depends on your router and/or your Internet service provider.\n\nConnectivity with your peers is best achieved when it is Endpoint Independent',
-      name: 'messageInfoNATType',
-      desc: '',
-      args: [],
-    );
-  }
-
-  /// `Go to the mail app`
-  String get messageGoToMailApp {
-    return Intl.message(
-      'Go to the mail app',
-      name: 'messageGoToMailApp',
-      desc: '',
-      args: [],
-    );
-  }
-
-  /// `Available on mobile`
-  String get messageAvailableOnMobile {
-    return Intl.message(
-      'Available on mobile',
-      name: 'messageAvailableOnMobile',
-      desc: '',
-      args: [],
-    );
-  }
-
-  /// `Remove this repository local password?\n\nThe repository will unlock automatically, unless a local password is added again`
-  String get messageRemoveLocalPasswordConfirmation {
-    return Intl.message(
-      'Remove this repository local password?\n\nThe repository will unlock automatically, unless a local password is added again',
-      name: 'messageRemoveLocalPasswordConfirmation',
-      desc: '',
-      args: [],
-    );
-  }
-
-  /// `Update this repository localpassword?`
-  String get messageUpdateLocalPasswordConfirmation {
-    return Intl.message(
-      'Update this repository localpassword?',
-      name: 'messageUpdateLocalPasswordConfirmation',
-      desc: '',
-      args: [],
-    );
-  }
-
-  /// `This action is irreversible, would you like to proceed?`
-  String get messageConfirmIrreversibleChange {
-    return Intl.message(
-      'This action is irreversible, would you like to proceed?',
-      name: 'messageConfirmIrreversibleChange',
-      desc: '',
-      args: [],
-    );
-  }
-
-  /// `This will remove the repository password and use the biometric validation for unlocking`
-  String get messageRemoveBiometricsConfirmationMoreInfo {
-    return Intl.message(
-      'This will remove the repository password and use the biometric validation for unlocking',
-      name: 'messageRemoveBiometricsConfirmationMoreInfo',
-      desc: '',
-      args: [],
-    );
-  }
-
-  /// `We couldn’t unlock the repository`
-  String get messageAutomaticUnlockRepositoryFailed {
-    return Intl.message(
-      'We couldn’t unlock the repository',
-      name: 'messageAutomaticUnlockRepositoryFailed',
-      desc: '',
-      args: [],
-    );
-  }
-
-  /// `Biometric unlocking failed`
-  String get messageBiometricUnlockRepositoryFailed {
-    return Intl.message(
-      'Biometric unlocking failed',
-      name: 'messageBiometricUnlockRepositoryFailed',
-      desc: '',
-      args: [],
-    );
-  }
-
-  /// `Please enter a different name`
-  String get messageEnterDifferentName {
-    return Intl.message(
-      'Please enter a different name',
-      name: 'messageEnterDifferentName',
-      desc: '',
-      args: [],
-    );
-  }
-
-  /// `Unknown file extension`
-  String get messageUnknownFileExtension {
-    return Intl.message(
-      'Unknown file extension',
-      name: 'messageUnknownFileExtension',
-      desc: '',
-      args: [],
-    );
-  }
-
-  /// `No application can perform this action`
-  String get messageNoAppsForThisAction {
-    return Intl.message(
-      'No application can perform this action',
-      name: 'messageNoAppsForThisAction',
-      desc: '',
-      args: [],
-    );
-  }
-
-  /// `We couldn’t start the file preview`
-  String get messageFilePreviewFailed {
-    return Intl.message(
-      'We couldn’t start the file preview',
-      name: 'messageFilePreviewFailed',
-      desc: '',
-      args: [],
-    );
-  }
-
-  /// `Previewing file {path} failed`
-  String messagePreviewingFileFailed(Object path) {
-    return Intl.message(
-      'Previewing file $path failed',
-      name: 'messagePreviewingFileFailed',
-      desc: '',
-      args: [path],
-    );
-  }
-
-  /// `File download canceled`
-  String get messageDownloadFileCanceled {
-    return Intl.message(
-      'File download canceled',
-      name: 'messageDownloadFileCanceled',
-      desc: '',
-      args: [],
-    );
-  }
-
-  /// `File downloaded to {path}`
-  String messageDownloadFileLocation(Object path) {
-    return Intl.message(
-      'File downloaded to $path',
-      name: 'messageDownloadFileLocation',
-      desc: '',
-      args: [path],
-    );
-  }
-
-  /// `Copied to the clipboard.`
-  String get messageCopiedToClipboard {
-    return Intl.message(
-      'Copied to the clipboard.',
-      name: 'messageCopiedToClipboard',
-      desc: '',
-      args: [],
-    );
-  }
-
-  /// `Peer added`
-  String get messagePeerAdded {
-    return Intl.message(
-      'Peer added',
-      name: 'messagePeerAdded',
-      desc: '',
-      args: [],
-    );
-  }
-
-  /// `Peer removed`
-  String get messagePeerRemoved {
-    return Intl.message(
-      'Peer removed',
-      name: 'messagePeerRemoved',
-      desc: '',
-      args: [],
-    );
-  }
-
-  /// `Use cache servers`
-  String get messageUseCacheServers {
-    return Intl.message(
-      'Use cache servers',
-      name: 'messageUseCacheServers',
-      desc: '',
-      args: [],
-    );
-  }
-
-  /// `Reset local secret`
-  String get messageResetLocalSecret {
-    return Intl.message(
-      'Reset local secret',
-      name: 'messageResetLocalSecret',
-      desc: '',
-      args: [],
-    );
-  }
-
-  /// `Sort by: {name}`
-  String messageSortBy(Object name) {
-    return Intl.message(
-      'Sort by: $name',
-      name: 'messageSortBy',
-      desc: '',
-      args: [name],
-    );
-  }
-
-  /// `Error: {error}`
-  String messageErrorDetail(Object error) {
-    return Intl.message(
-      'Error: $error',
-      name: 'messageErrorDetail',
-      desc: '',
-      args: [error],
-    );
-  }
-
-  /// `Awaiting result...`
-  String get messageAwaitingResult {
-    return Intl.message(
-      'Awaiting result...',
-      name: 'messageAwaitingResult',
-      desc: '',
-      args: [],
-    );
-  }
-
-  /// `Authenticate`
-  String get messageAuthenticate {
-    return Intl.message(
-      'Authenticate',
-      name: 'messageAuthenticate',
-      desc: '',
-      args: [],
-    );
-  }
-
-  /// `Dokan`
-  String get messageDokan {
-    return Intl.message(
-      'Dokan',
-      name: 'messageDokan',
-      desc: '',
-      args: [],
-    );
-  }
-
-  /// `Ouisync uses`
-  String get messageInstallDokanForOuisyncP1 {
-    return Intl.message(
-      'Ouisync uses',
-      name: 'messageInstallDokanForOuisyncP1',
-      desc: '',
-      args: [],
-    );
-  }
-
-  /// `to access repositories via the File Explorer.\nPlease install Dokan to enhance your Ouisync experience.`
-  String get messageInstallDokanForOuisyncP2 {
-    return Intl.message(
-      'to access repositories via the File Explorer.\nPlease install Dokan to enhance your Ouisync experience.',
-      name: 'messageInstallDokanForOuisyncP2',
-      desc: '',
-      args: [],
-    );
-  }
-
-  /// `The installed`
-  String get messageDokanDifferentMayorP1 {
-    return Intl.message(
-      'The installed',
-      name: 'messageDokanDifferentMayorP1',
-      desc: '',
-      args: [],
-    );
-  }
-
-  /// `is out of date. Please update it to the latest version.`
-  String get messageDokanDifferentMayorP2 {
-    return Intl.message(
-      'is out of date. Please update it to the latest version.',
-      name: 'messageDokanDifferentMayorP2',
-      desc: '',
-      args: [],
-    );
-  }
-
-  /// `is out of date.\n\nPlease uninstall the existing version of Dokan, reboot the system and run Ouisync again.`
-  String get messageDokanOlderVersionP2 {
-    return Intl.message(
-      'is out of date.\n\nPlease uninstall the existing version of Dokan, reboot the system and run Ouisync again.',
-      name: 'messageDokanOlderVersionP2',
-      desc: '',
-      args: [],
-    );
-  }
-
-  /// `The Dokan installation failed.`
-  String get messageDokanInstallationFailed {
-    return Intl.message(
-      'The Dokan installation failed.',
-      name: 'messageDokanInstallationFailed',
-      desc: '',
-      args: [],
-    );
-  }
-
-  /// `Copy password`
-  String get popupMenuItemCopyPassword {
-    return Intl.message(
-      'Copy password',
-      name: 'popupMenuItemCopyPassword',
-      desc: '',
-      args: [],
-    );
-  }
-
-  /// `Change password`
-  String get popupMenuItemChangePassword {
-    return Intl.message(
-      'Change password',
-      name: 'popupMenuItemChangePassword',
-      desc: '',
-      args: [],
-    );
-  }
-
-  /// `Repository`
-  String get menuItemRepository {
-    return Intl.message(
-      'Repository',
-      name: 'menuItemRepository',
-      desc: '',
-      args: [],
-    );
-  }
-
-  /// `Network`
-  String get menuItemNetwork {
-    return Intl.message(
-      'Network',
-      name: 'menuItemNetwork',
-      desc: '',
-      args: [],
-    );
-  }
-
-  /// `Logs`
-  String get menuItemLogs {
-    return Intl.message(
-      'Logs',
-      name: 'menuItemLogs',
-      desc: '',
-      args: [],
-    );
-  }
-
-  /// `About`
-  String get menuItemAbout {
-    return Intl.message(
-      'About',
-      name: 'menuItemAbout',
-      desc: '',
-      args: [],
-    );
-  }
-
-  /// `{name}`
-  String replacementName(Object name) {
-    return Intl.message(
-      '$name',
-      name: 'replacementName',
-      desc: '',
-      args: [name],
-    );
-  }
-
-  /// `{path}`
-  String replacementPath(Object path) {
-    return Intl.message(
-      '$path',
-      name: 'replacementPath',
-      desc: '',
-      args: [path],
-    );
-  }
-
-  /// `{status}`
-  String replacementStatus(Object status) {
-    return Intl.message(
-      '$status',
-      name: 'replacementStatus',
-      desc: '',
-      args: [status],
-    );
-  }
-
-  /// `{entry}`
-  String replacementEntry(Object entry) {
-    return Intl.message(
-      '$entry',
-      name: 'replacementEntry',
-      desc: '',
-      args: [entry],
-    );
-  }
-
-  /// `{access}`
-  String replacementAccess(Object access) {
-    return Intl.message(
-      '$access',
-      name: 'replacementAccess',
-      desc: '',
-      args: [access],
-    );
-  }
-
-  /// `{number}`
-  String replacementNumber(Object number) {
-    return Intl.message(
-      '$number',
-      name: 'replacementNumber',
-      desc: '',
-      args: [number],
-    );
-  }
-
-  /// `{changes}`
-  String replacementChanges(Object changes) {
-    return Intl.message(
-      '$changes',
-      name: 'replacementChanges',
-      desc: '',
-      args: [changes],
-    );
-  }
-
-  /// `{error}`
-  String replacementError(Object error) {
-    return Intl.message(
-      '$error',
-      name: 'replacementError',
-      desc: '',
-      args: [error],
-    );
-  }
-
-  /// `SYNCED`
-  String get statusSync {
-    return Intl.message(
-      'SYNCED',
-      name: 'statusSync',
-      desc: '',
-      args: [],
-    );
-  }
-
-  /// `Unspecified`
-  String get statusUnspecified {
-    return Intl.message(
-      'Unspecified',
-      name: 'statusUnspecified',
-      desc: '',
-      args: [],
-    );
-  }
-
-  /// `Information`
-  String get iconInformation {
-    return Intl.message(
-      'Information',
-      name: 'iconInformation',
-      desc: '',
-      args: [],
-    );
-  }
-
-  /// `Download`
-  String get iconDownload {
-    return Intl.message(
-      'Download',
-      name: 'iconDownload',
-      desc: '',
-      args: [],
-    );
-  }
-
-  /// `Preview`
-  String get iconPreview {
-    return Intl.message(
-      'Preview',
-      name: 'iconPreview',
-      desc: '',
-      args: [],
-    );
-  }
-
-  /// `Share`
-  String get iconShare {
-    return Intl.message(
-      'Share',
-      name: 'iconShare',
-      desc: '',
-      args: [],
-    );
-  }
-
-  /// `Rename`
-  String get iconRename {
-    return Intl.message(
-      'Rename',
-      name: 'iconRename',
-      desc: '',
-      args: [],
-    );
-  }
-
-  /// `Move`
-  String get iconMove {
-    return Intl.message(
-      'Move',
-      name: 'iconMove',
-      desc: '',
-      args: [],
-    );
-  }
-
-  /// `Delete`
-  String get iconDelete {
-    return Intl.message(
-      'Delete',
-      name: 'iconDelete',
-      desc: '',
-      args: [],
-    );
-  }
-
-  /// `Create a new repository`
-  String get iconCreateRepository {
-    return Intl.message(
-      'Create a new repository',
-      name: 'iconCreateRepository',
-      desc: '',
-      args: [],
-    );
-  }
-
-  /// `Import a repository`
-  String get iconAddExistingRepository {
-    return Intl.message(
-      'Import a repository',
-      name: 'iconAddExistingRepository',
-      desc: '',
-      args: [],
-    );
-  }
-
-  /// `Access Mode`
-  String get iconAccessMode {
-    return Intl.message(
-      'Access Mode',
-      name: 'iconAccessMode',
-      desc: '',
-      args: [],
-    );
-  }
-
-  /// `Share this with your peer`
-  String get iconShareTokenWithPeer {
-    return Intl.message(
-      'Share this with your peer',
-      name: 'iconShareTokenWithPeer',
-      desc: '',
-      args: [],
-    );
-  }
-
-  /// `Create Repository`
-  String get actionCreateRepository {
-    return Intl.message(
-      'Create Repository',
-      name: 'actionCreateRepository',
-      desc: '',
-      args: [],
-    );
-  }
-
-  /// `Import a Repository`
-  String get actionAddRepository {
-    return Intl.message(
-      'Import a Repository',
-      name: 'actionAddRepository',
-      desc: '',
-      args: [],
-    );
-  }
-
-  /// `Import Repository`
-  String get actionAddRepositoryWithToken {
-    return Intl.message(
-      'Import Repository',
-      name: 'actionAddRepositoryWithToken',
-      desc: '',
-      args: [],
-    );
-  }
-
-  /// `Reload`
-  String get actionReloadContents {
-    return Intl.message(
-      'Reload',
-      name: 'actionReloadContents',
-      desc: '',
-      args: [],
-    );
-  }
-
-  /// `Create repository`
-  String get actionNewRepo {
-    return Intl.message(
-      'Create repository',
-      name: 'actionNewRepo',
-      desc: '',
-      args: [],
-    );
-  }
-
-  /// `Import repository`
-  String get actionImportRepo {
-    return Intl.message(
-      'Import repository',
-      name: 'actionImportRepo',
-      desc: '',
-      args: [],
-    );
-  }
-
-  /// `Reload repository`
-  String get actionReloadRepo {
-    return Intl.message(
-      'Reload repository',
-      name: 'actionReloadRepo',
-      desc: '',
-      args: [],
-    );
-  }
-
-  /// `Remove repository`
-  String get actionRemoveRepo {
-    return Intl.message(
-      'Remove repository',
-      name: 'actionRemoveRepo',
-      desc: '',
-      args: [],
-    );
-  }
-
-  /// `Folder`
-  String get actionNewFolder {
-    return Intl.message(
-      'Folder',
-      name: 'actionNewFolder',
-      desc: '',
-      args: [],
-    );
-  }
-
-  /// `File`
-  String get actionNewFile {
-    return Intl.message(
-      'File',
-      name: 'actionNewFile',
-      desc: '',
-      args: [],
-    );
-  }
-
-  /// `Create`
-  String get actionCreate {
-    return Intl.message(
-      'Create',
-      name: 'actionCreate',
-      desc: '',
-      args: [],
-    );
-  }
-
-  /// `Cancel`
-  String get actionCancel {
-    return Intl.message(
-      'Cancel',
-      name: 'actionCancel',
-      desc: '',
-      args: [],
-    );
-  }
-
-  /// `Delete`
-  String get actionDelete {
-    return Intl.message(
-      'Delete',
-      name: 'actionDelete',
-      desc: '',
-      args: [],
-    );
-  }
-
-  /// `Eject`
-  String get actionEject {
-    return Intl.message(
-      'Eject',
-      name: 'actionEject',
-      desc: '',
-      args: [],
-    );
-  }
-
-  /// `Move`
-  String get actionMove {
-    return Intl.message(
-      'Move',
-      name: 'actionMove',
-      desc: '',
-      args: [],
-    );
-  }
-
-  /// `Save`
-  String get actionSave {
-    return Intl.message(
-      'Save',
-      name: 'actionSave',
-      desc: '',
-      args: [],
-    );
-  }
-
-  /// `Unlock`
-  String get actionUnlock {
-    return Intl.message(
-      'Unlock',
-      name: 'actionUnlock',
-      desc: '',
-      args: [],
-    );
-  }
-
-  /// `Retry`
-  String get actionRetry {
-    return Intl.message(
-      'Retry',
-      name: 'actionRetry',
-      desc: '',
-      args: [],
-    );
-  }
-
-  /// `Share`
-  String get actionShare {
-    return Intl.message(
-      'Share',
-      name: 'actionShare',
-      desc: '',
-      args: [],
-    );
-  }
-
-  /// `Rename`
-  String get actionRename {
-    return Intl.message(
-      'Rename',
-      name: 'actionRename',
-      desc: '',
-      args: [],
-    );
-  }
-
-  /// `Accept`
-  String get actionAccept {
-    return Intl.message(
-      'Accept',
-      name: 'actionAccept',
-      desc: '',
-      args: [],
-    );
-  }
-
-  /// `Delete folder`
-  String get actionDeleteFolder {
-    return Intl.message(
-      'Delete folder',
-      name: 'actionDeleteFolder',
-      desc: '',
-      args: [],
-    );
-  }
-
-  /// `Preview file`
-  String get actionPreviewFile {
-    return Intl.message(
-      'Preview file',
-      name: 'actionPreviewFile',
-      desc: '',
-      args: [],
-    );
-  }
-
-  /// `Share file`
-  String get actionShareFile {
-    return Intl.message(
-      'Share file',
-      name: 'actionShareFile',
-      desc: '',
-      args: [],
-    );
-  }
-
-  /// `Delete file`
-  String get actionDeleteFile {
-    return Intl.message(
-      'Delete file',
-      name: 'actionDeleteFile',
-      desc: '',
-      args: [],
-    );
-  }
-
-  /// `Edit name`
-  String get actionEditRepositoryName {
-    return Intl.message(
-      'Edit name',
-      name: 'actionEditRepositoryName',
-      desc: '',
-      args: [],
-    );
-  }
-
-  /// `Delete repository`
-  String get actionDeleteRepository {
-    return Intl.message(
-      'Delete repository',
-      name: 'actionDeleteRepository',
-      desc: '',
-      args: [],
-    );
-  }
-
-  /// `Show`
-  String get actionShow {
-    return Intl.message(
-      'Show',
-      name: 'actionShow',
-      desc: '',
-      args: [],
-    );
-  }
-
-  /// `Hide`
-  String get actionHide {
-    return Intl.message(
-      'Hide',
-      name: 'actionHide',
-      desc: '',
-      args: [],
-    );
-  }
-
-  /// `Exit`
-  String get actionExit {
-    return Intl.message(
-      'Exit',
-      name: 'actionExit',
-      desc: '',
-      args: [],
-    );
-  }
-
-  /// `OK`
-  String get actionOK {
-    return Intl.message(
-      'OK',
-      name: 'actionOK',
-      desc: '',
-      args: [],
-    );
-  }
-
-  /// `Scan a QR code`
-  String get actionScanQR {
-    return Intl.message(
-      'Scan a QR code',
-      name: 'actionScanQR',
-      desc: '',
-      args: [],
-    );
-  }
-
-  /// `ACCEPT`
-  String get actionAcceptCapital {
-    return Intl.message(
-      'ACCEPT',
-      name: 'actionAcceptCapital',
-      desc: '',
-      args: [],
-    );
-  }
-
-  /// `CANCEL`
-  String get actionCancelCapital {
-    return Intl.message(
-      'CANCEL',
-      name: 'actionCancelCapital',
-      desc: '',
-      args: [],
-    );
-  }
-
-  /// `HIDE`
-  String get actionHideCapital {
-    return Intl.message(
-      'HIDE',
-      name: 'actionHideCapital',
-      desc: '',
-      args: [],
-    );
-  }
-
-  /// `CLOSE`
-  String get actionCloseCapital {
-    return Intl.message(
-      'CLOSE',
-      name: 'actionCloseCapital',
-      desc: '',
-      args: [],
-    );
-  }
-
-  /// `DELETE`
-  String get actionDeleteCapital {
-    return Intl.message(
-      'DELETE',
-      name: 'actionDeleteCapital',
-      desc: '',
-      args: [],
-    );
-  }
-
-  /// `LOCK`
-  String get actionLockCapital {
-    return Intl.message(
-      'LOCK',
-      name: 'actionLockCapital',
-      desc: '',
-      args: [],
-    );
-  }
-
-  /// `Remove`
-  String get actionRemove {
-    return Intl.message(
-      'Remove',
-      name: 'actionRemove',
-      desc: '',
-      args: [],
-    );
-  }
-
-  /// `Discard`
-  String get actionDiscard {
-    return Intl.message(
-      'Discard',
-      name: 'actionDiscard',
-      desc: '',
-      args: [],
-    );
-  }
-
-  /// `Clear`
-  String get actionClear {
-    return Intl.message(
-      'Clear',
-      name: 'actionClear',
-      desc: '',
-      args: [],
-    );
-  }
-
-  /// `Save changes`
-  String get actionSaveChanges {
-    return Intl.message(
-      'Save changes',
-      name: 'actionSaveChanges',
-      desc: '',
-      args: [],
-    );
-  }
-
-  /// `Go to settings`
-  String get actionGoToSettings {
-    return Intl.message(
-      'Go to settings',
-      name: 'actionGoToSettings',
-      desc: '',
-      args: [],
-    );
-  }
-
-  /// `Undo`
-  String get actionUndo {
-    return Intl.message(
-      'Undo',
-      name: 'actionUndo',
-      desc: '',
-      args: [],
-    );
-  }
-
-  /// `Back`
-  String get actionBack {
-    return Intl.message(
-      'Back',
-      name: 'actionBack',
-      desc: '',
-      args: [],
-    );
-  }
-
-  /// `Import`
-  String get actionImport {
-    return Intl.message(
-      'Import',
-      name: 'actionImport',
-      desc: '',
-      args: [],
-    );
-  }
-
-  /// `Yes`
-  String get actionYes {
-    return Intl.message(
-      'Yes',
-      name: 'actionYes',
-      desc: '',
-      args: [],
-    );
-  }
-
-  /// `No`
-  String get actionNo {
-    return Intl.message(
-      'No',
-      name: 'actionNo',
-      desc: '',
-      args: [],
-    );
-  }
-
-  /// `Skip`
-  String get actionSkip {
-    return Intl.message(
-      'Skip',
-      name: 'actionSkip',
-      desc: '',
-      args: [],
-    );
-  }
-
-  /// `Done`
-  String get actionDone {
-    return Intl.message(
-      'Done',
-      name: 'actionDone',
-      desc: '',
-      args: [],
-    );
-  }
-
-  /// `Next`
-  String get actionNext {
-    return Intl.message(
-      'Next',
-      name: 'actionNext',
-      desc: '',
-      args: [],
-    );
-  }
-
-  /// `I agree`
-  String get actionIAgree {
-    return Intl.message(
-      'I agree',
-      name: 'actionIAgree',
-      desc: '',
-      args: [],
-    );
-  }
-
-  /// `I don’t agree`
-  String get actionIDontAgree {
-    return Intl.message(
-      'I don’t agree',
-      name: 'actionIDontAgree',
-      desc: '',
-      args: [],
-    );
-  }
-
-  /// `Remove local password`
-  String get actionRemoveLocalPassword {
-    return Intl.message(
-      'Remove local password',
-      name: 'actionRemoveLocalPassword',
-      desc: '',
-      args: [],
-    );
-  }
-
-  /// `Update`
-  String get actionUpdate {
-    return Intl.message(
-      'Update',
-      name: 'actionUpdate',
-      desc: '',
-      args: [],
-    );
-  }
-
-  /// `Media`
-  String get actionNewMediaFile {
-    return Intl.message(
-      'Media',
-      name: 'actionNewMediaFile',
-      desc: '',
-      args: [],
-    );
-  }
-
-  /// `Install Dokan`
-  String get actionInstallDokan {
-    return Intl.message(
-      'Install Dokan',
-      name: 'actionInstallDokan',
-      desc: '',
-      args: [],
-    );
-  }
-
-  /// `Update Dokan`
-  String get actionUpdateDokan {
-    return Intl.message(
-      'Update Dokan',
-      name: 'actionUpdateDokan',
-      desc: '',
-      args: [],
-    );
-  }
-
-  /// `Locate repository`
-  String get actionLocateRepo {
-    return Intl.message(
-      'Locate repository',
-      name: 'actionLocateRepo',
-      desc: '',
-      args: [],
-    );
-  }
-
-  /// `App language`
-  String get titleApplicationLanguage {
-    return Intl.message(
-      'App language',
-      name: 'titleApplicationLanguage',
-      desc: '',
-      args: [],
-    );
-  }
-
-  /// `device's language`
-  String get languageOfTheDevice {
-    return Intl.message(
-      'device\'s language',
-      name: 'languageOfTheDevice',
-      desc: '',
-      args: [],
-    );
-  }
-
-  /// `not available`
-  String get languageIsNotAvailable {
-    return Intl.message(
-      'not available',
-      name: 'languageIsNotAvailable',
-      desc: '',
-      args: [],
-    );
-  }
-
-  /// `Accessing repositories via File Explorer is not available: {reason}`
-  String messageFailedToMount(Object reason) {
-    return Intl.message(
-      'Accessing repositories via File Explorer is not available: $reason',
-      name: 'messageFailedToMount',
-      desc: '',
-      args: [reason],
-    );
-  }
-
-  /// `Dokan is missing.{dokanUrl}`
-  String messageErrorDokanNotInstalled(Object dokanUrl) {
-    return Intl.message(
-      'Dokan is missing.$dokanUrl',
-      name: 'messageErrorDokanNotInstalled',
-      desc: '',
-      args: [dokanUrl],
-    );
-  }
-
-  /// `The settings found on this device were created with a newer version of Ouisync and can't be migrated.`
-  String get messageSettingsVersionNewerThanCurrent {
-    return Intl.message(
-      'The settings found on this device were created with a newer version of Ouisync and can\'t be migrated.',
-      name: 'messageSettingsVersionNewerThanCurrent',
-      desc: '',
-      args: [],
-    );
-  }
-
-<<<<<<< HEAD
-  /// `Name`
-  String get sortByNameLabel {
-    return Intl.message(
-      'Name',
-      name: 'sortByNameLabel',
-      desc: '',
-      args: [],
-    );
-  }
-
-  /// `Size`
-  String get sortBySizeLabel {
-    return Intl.message(
-      'Size',
-      name: 'sortBySizeLabel',
-      desc: '',
-      args: [],
-    );
-  }
-
-  /// `Type`
-  String get sortByTypeLabel {
-    return Intl.message(
-      'Type',
-      name: 'sortByTypeLabel',
-      desc: '',
-      args: [],
-    );
-  }
-
-  /// `blind`
-  String get accessModeBlindLabel {
-    return Intl.message(
-      'blind',
-      name: 'accessModeBlindLabel',
-      desc: '',
-      args: [],
-    );
-  }
-
-  /// `read`
-  String get accessModeReadLabel {
-    return Intl.message(
-      'read',
-      name: 'accessModeReadLabel',
-      desc: '',
-      args: [],
-    );
-  }
-
-  /// `write`
-  String get accessModeWriteLabel {
-    return Intl.message(
-      'write',
-      name: 'accessModeWriteLabel',
-      desc: '',
-      args: [],
-    );
-  }
-
-  /// `Synced`
-  String get labelSynced {
-    return Intl.message(
-      'Synced',
-      name: 'labelSynced',
-      desc: '',
-      args: [],
-=======
   /// `Repository {name} deleted`
   String messageRepositoryDeleted(Object name) {
     return Intl.message(
@@ -5056,7 +5047,6 @@
       name: 'messageFolderRenamed',
       desc: '',
       args: [name],
->>>>>>> 6319dce8
     );
   }
 }
