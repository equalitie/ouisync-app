import 'dart:io' show Directory;

import 'package:flutter/material.dart';
import 'package:flutter_test/flutter_test.dart';
import 'package:ouisync_app/app/cubits/repo_creation.dart';
import 'package:ouisync_app/app/models/auth_mode.dart';
import 'package:ouisync_app/app/models/repo_location.dart';
import 'package:ouisync_app/app/utils/share_token.dart';
import 'package:ouisync/ouisync.dart'
    show AccessMode, LocalSecretKeyAndSalt, Repository, Session;
import 'package:path/path.dart' show join;

import '../utils.dart';

void main() {
  late TestDependencies deps;

  setUp(() async {
    deps = await TestDependencies.create();
    await deps.reposCubit.waitUntil((state) => !state.isLoading);
  });

  tearDown(() async {
    await deps.dispose();
  });

  testWidgets(
    'create repository without password',
    (tester) => tester.runAsync(
      () async {
        final repoCreationObserver = StateObserver.install<RepoCreationState>();

        await tester.pumpWidget(testApp(deps.createMainPage()));
        await tester.pumpAndSettle();

        await tester.tap(find.text('CREATE REPOSITORY'));
        await tester.pumpAndSettle();

        // Filling in the repo name triggers an async operation and so we must explicitly wait until
        // it completes.
        await tester.enterText(find.byKey(ValueKey('name')), 'my repo');
        await repoCreationObserver
            .waitUntil((state) => state.substate is RepoCreationValid);
        await tester.pump();

        await tester.tap(find.descendant(
          of: find.byKey(ValueKey('use-cache-servers')),
          matching: find.byType(Switch),
        ));
        await tester.pump();

        // Verify that use cache servers is off:
        await repoCreationObserver.waitUntil((state) => !state.useCacheServers);

        await tester.tap(find.text('CREATE'));

        await repoCreationObserver
            .waitUntil((state) => state.substate is RepoCreationSuccess);

        final repoCubit = deps.reposCubit.state.repos.values
            .where((entry) => entry.name == 'my repo')
            .first
            .cubit!;

        expect(repoCubit.state.accessMode, equals(AccessMode.write));
        expect(repoCubit.state.isCacheServersEnabled, isFalse);
      },
    ),
  );

  testWidgets(
    'attempt to create repository with existing name',
    (tester) => tester.runAsync(
      () async {
        final name = 'le repo';

        final repoCreationObserver = StateObserver.install<RepoCreationState>();

        await deps.reposCubit.createRepository(
          location: RepoLocation.fromParts(
            dir: await deps.reposCubit.settings.getDefaultRepositoriesDir(),
            name: name,
          ),
          setLocalSecret: LocalSecretKeyAndSalt.random(),
          localSecretMode: LocalSecretMode.randomStored,
        );

        await tester.pumpWidget(testApp(deps.createMainPage()));
        await tester.pumpAndSettle();

        await tester.tap(find.byIcon(Icons.add_rounded));
        await tester.pumpAndSettle();
        await tester.tap(find.text('Create repository'));
        await tester.pumpAndSettle();

        await tester.enterText(find.byKey(ValueKey('name')), name);
        await repoCreationObserver
            .waitUntil((state) => switch (state.substate) {
                  RepoCreationPending(nameError: final nameError)
                      when nameError != null && nameError.isNotEmpty =>
                    true,
                  _ => false,
                });

        await tester.pump();

        expect(find.text('There is already a repository with this name'),
            findsOne);
      },
    ),
  );

  testWidgets(
    'import repository with token',
    (tester) => tester.runAsync(
      () async {
        final name = 'le repo';
        final token =
            await _createShareToken(name: name, accessMode: AccessMode.read);

        final repoCreationObserver = StateObserver.install<RepoCreationState>();
        final repoImportObserver = StateObserver.install<ShareTokenResult?>();

        expect(deps.reposCubit.state.repos, isEmpty);

        await tester.pumpWidget(testApp(deps.createMainPage()));
        await tester.pumpAndSettle();

        await tester.tap(find.text('IMPORT REPOSITORY'));
        await tester.pumpAndSettle();

        await tester.enterText(find.byKey(ValueKey('token')), token);
        await repoImportObserver.waitUntil((state) => state is ShareTokenValid);
        await tester.pumpAndSettle();

        // The repo token is shown.
        expect(
          find.descendant(
            of: find.widgetWithText(Container, 'Repository link: '),
            matching: find.text(token),
          ),
          findsOne,
        );

        await tester
            .tap(find.widgetWithText(ElevatedButton, 'IMPORT A REPOSITORY'));
        await tester.pump();

        await repoCreationObserver.waitUntil((state) => state.token != null);
        await tester.pump();

        expect(find.widgetWithText(TextFormField, token), findsOne);

        // The name field is autofilled with the suggested name.
        expect(
          find.descendant(
            of: find.byKey(ValueKey('name')),
            matching: find.text(name),
          ),
          findsOne,
        );
        await tester.pump();

        // Remove the suggested name before testing the tap function
        await tester.enterText(find.byKey(ValueKey('name')), "");
        await tester.pumpAndSettle();

        // The name field is empty.
        expect(
          find.descendant(
            of: find.byKey(ValueKey('name')),
            matching: find.text(""),
          ),
          findsOne,
        );

        // The suggesten name is shown.
        final suggestedName =
            find.text('Suggested: $name\n(tap here to use this name)');
        expect(suggestedName, findsOne);

        // Tap on the suggested name and wait until it gets applied.
        await tester.tap(suggestedName);
        await repoCreationObserver.waitUntil((state) => state.name == name);

        await tester.pumpAndSettle();

        // The name field is now filled with the suggested name.
        expect(
          find.descendant(
            of: find.byKey(ValueKey('name')),
            matching: find.text(name),
          ),
          findsOne,
        );

        // Tap the "IMPORT" button and wait until the repo gets created.
        await tester.tap(find.text('IMPORT'));
        await repoCreationObserver
            .waitUntil((state) => state.substate is RepoCreationSuccess);

        // The repo got created correctly.
        final repoCubit = deps.reposCubit.state.repos.values.first.cubit!;
        final actualMode = repoCubit.state.accessMode;
        final actualToken = await repoCubit.createShareToken(AccessMode.read);

        expect(actualMode, equals(AccessMode.read));
        expect(actualToken.toString(), equals(token));
      },
    ),
  );
}

Future<String> _createShareToken({
  required String name,
  required AccessMode accessMode,
}) async {
  final dir = await Directory.systemTemp.createTemp();
  final session = await Session.create(
<<<<<<< HEAD
=======
    socketPath: join(dir.path, 'sock'),
>>>>>>> aaa3a701
    configPath: join(dir.path, 'config'),
  );

  try {
    final repo = await Repository.create(
      session,
<<<<<<< HEAD
      path: join(dir.path, 'store', 'repo.ouisyncdb'),
=======
      path: join(dir.path, 'store', name),
>>>>>>> aaa3a701
      readSecret: null,
      writeSecret: null,
    );

<<<<<<< HEAD
    try {
      final token = await repo.share(accessMode: accessMode);
      return token.toString();
    } finally {
      await repo.close();
    }
=======
    final token = await repo.share(accessMode: accessMode);
    return token.toString();
>>>>>>> aaa3a701
  } finally {
    await session.close();
    await dir.delete(recursive: true);
  }
}<|MERGE_RESOLUTION|>--- conflicted
+++ resolved
@@ -216,37 +216,18 @@
   required AccessMode accessMode,
 }) async {
   final dir = await Directory.systemTemp.createTemp();
-  final session = await Session.create(
-<<<<<<< HEAD
-=======
-    socketPath: join(dir.path, 'sock'),
->>>>>>> aaa3a701
-    configPath: join(dir.path, 'config'),
-  );
+  final session = await Session.create(configPath: join(dir.path, 'config'));
 
   try {
     final repo = await Repository.create(
       session,
-<<<<<<< HEAD
-      path: join(dir.path, 'store', 'repo.ouisyncdb'),
-=======
       path: join(dir.path, 'store', name),
->>>>>>> aaa3a701
       readSecret: null,
       writeSecret: null,
     );
 
-<<<<<<< HEAD
-    try {
-      final token = await repo.share(accessMode: accessMode);
-      return token.toString();
-    } finally {
-      await repo.close();
-    }
-=======
     final token = await repo.share(accessMode: accessMode);
     return token.toString();
->>>>>>> aaa3a701
   } finally {
     await session.close();
     await dir.delete(recursive: true);
