import 'package:flutter/material.dart';
import 'package:flutter_test/flutter_test.dart';
import 'package:ouisync_app/app/cubits/entry_bottom_sheet.dart';
import 'package:ouisync_app/app/cubits/navigation.dart';
import 'package:ouisync_app/app/cubits/repo_creation.dart';
import 'package:ouisync_app/app/cubits/repos.dart';
import 'package:ouisync_app/app/models/auth_mode.dart';
import 'package:ouisync_app/app/models/repo_entry.dart';
import 'package:ouisync_app/app/models/repo_location.dart';
import 'package:ouisync_app/app/utils/cache_servers.dart';
import 'package:ouisync_app/app/utils/master_key.dart';
import 'package:ouisync_app/app/utils/settings/settings.dart';
import 'package:ouisync_app/generated/l10n.dart';
import 'package:ouisync/native_channels.dart';
import 'package:ouisync/ouisync.dart';
import 'package:path/path.dart' as p;
import 'package:path_provider/path_provider.dart';

import '../utils.dart';

void main() {
  // Needed for `NativeChannels`.
  WidgetsFlutterBinding.ensureInitialized();

  late Session session;
  late ReposCubit reposCubit;
  late RepoCreationCubit repoCreationCubit;

  setUp(() async {
    final appDir = await getApplicationSupportDirectory();
    await appDir.create(recursive: true);

<<<<<<< HEAD
    session = await Session.create(configPath: configPath);

    final nativeChannels = NativeChannels();
=======
    session = await Session.create(
      socketPath: p.join(appDir.path, 'sock'),
      configPath: p.join(appDir.path, 'config'),
    );

>>>>>>> aaa3a701
    final settings = await Settings.init(MasterKey.random());

    reposCubit = ReposCubit(
      session: session,
      nativeChannels: NativeChannels(),
      settings: settings,
      navigation: NavigationCubit(),
      bottomSheet: EntryBottomSheetCubit(),
      cacheServers: CacheServers.disabled,
    );

    repoCreationCubit = RepoCreationCubit(reposCubit: reposCubit);
  });

  tearDown(() async {
    await repoCreationCubit.close();
    await reposCubit.close();
    await session.close();
  });

  test('create repository with default local secret', () async {
    final name = 'my repo';

    expect(
      repoCreationCubit.state.substate,
      isA<RepoCreationPending>()
          .having((s) => s.location, 'location', isNull)
          .having((s) => s.setLocalSecret, 'setLocalSecret',
              isA<LocalSecretKeyAndSalt>())
          .having((s) => s.nameError, 'nameError', isNull),
    );

    repoCreationCubit.nameController.text = name;

    await repoCreationCubit
        .waitUntil((state) => state.substate is RepoCreationValid);
    expect(repoCreationCubit.state.name, equals(name));

    await repoCreationCubit.save();
    expect(repoCreationCubit.state.substate, isA<RepoCreationSuccess>());
    expect(
      reposCubit.state.repos.values
          .where((entry) => entry.name == name)
          .firstOrNull,
      isA<OpenRepoEntry>(),
    );
  });

  test('attempt to create repository with existing name', () async {
    // Need to load localized strings, for the error message.
    await S.load(Locale.fromSubtags(languageCode: 'en'));

    final name = 'my repo';
    await reposCubit.createRepository(
      location: RepoLocation.fromParts(
        dir: await reposCubit.settings.getDefaultRepositoriesDir(),
        name: name,
      ),
      setLocalSecret: LocalSecretKeyAndSalt.random(),
      localSecretMode: LocalSecretMode.randomStored,
    );

    repoCreationCubit.nameController.text = name;

    await repoCreationCubit.waitUntil((state) {
      final substate = state.substate;
      return substate is RepoCreationPending && substate.nameError != null;
    });

    expect(
      repoCreationCubit.state.substate,
      isA<RepoCreationPending>().having(
          (s) => s.nameError,
          'nameError',
          equals(
            'There is already a repository with this name',
          )),
    );
  });

  // TODO: more tests
}<|MERGE_RESOLUTION|>--- conflicted
+++ resolved
@@ -30,17 +30,7 @@
     final appDir = await getApplicationSupportDirectory();
     await appDir.create(recursive: true);
 
-<<<<<<< HEAD
-    session = await Session.create(configPath: configPath);
-
-    final nativeChannels = NativeChannels();
-=======
-    session = await Session.create(
-      socketPath: p.join(appDir.path, 'sock'),
-      configPath: p.join(appDir.path, 'config'),
-    );
-
->>>>>>> aaa3a701
+    session = await Session.create(configPath: p.join(appDir.path, 'config'));
     final settings = await Settings.init(MasterKey.random());
 
     reposCubit = ReposCubit(
