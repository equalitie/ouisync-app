--- conflicted
+++ resolved
@@ -3,12 +3,12 @@
 import 'package:flutter/material.dart';
 import 'package:flutter_secure_storage/flutter_secure_storage.dart';
 import 'package:flutter_test/flutter_test.dart';
+import 'package:ouisync/native_channels.dart';
 import 'package:ouisync_app/app/models/folder.dart';
 import 'package:ouisync_app/app/pages/main_page.dart';
 import 'package:ouisync_app/app/utils/utils.dart' show CacheServers;
 import 'package:ouisync/ouisync.dart';
 import 'package:ouisync_app/app/utils/repo_path.dart' as repo_path;
-import 'package:path/path.dart' as p;
 import 'package:ouisync_app/app/cubits/cubits.dart'
     show EntryBottomSheetCubit, EntrySelectionCubit, NavigationCubit, RepoCubit;
 import 'package:shared_preferences/shared_preferences.dart';
@@ -26,16 +26,6 @@
   late RepoCubit originRepoCubit;
   late RepoCubit destinationRepoCubit;
 
-<<<<<<< HEAD
-  late Map<
-      String,
-      ({
-        bool isDir,
-        bool selected,
-        bool? tristate,
-      })> expectedFolder1SelectedAll;
-  late List<String> expectedFolder1DestinationContents;
-=======
   late NativeChannels nativeChannels;
 
   late FileEntry file0;
@@ -54,7 +44,6 @@
 
   late List<FileSystemEntry> expectedFolder1Selected;
   late List<String> expectedFolder1Contents;
->>>>>>> af7cdb08
   late List<String> expectedFolder1OriginContents;
 
   setUp(() async {
@@ -99,12 +88,7 @@
 
     // Create 1 folder in originRepo
     {
-<<<<<<< HEAD
-      await Directory.create(originRepo, 'folder1');
-      await Directory.create(originRepo, 'folder1/folder2');
-=======
       await Directory.create(originRepo, '/folder1');
->>>>>>> af7cdb08
     }
 
     // Create files and add to root, folder
@@ -118,23 +102,11 @@
         await file.close();
       }
 
-<<<<<<< HEAD
       final rootContents = await Directory.read(originRepo, '/');
-      expect(rootContents, hasLength(1));
+      expect(rootContents, hasLength(5));
 
       final folder1Contents = await Directory.read(originRepo, 'folder1');
-      expect(folder1Contents, hasLength(5));
-
-      final folder2Contents =
-          await Directory.read(originRepo, 'folder1/folder2');
-      expect(folder2Contents, hasLength(4));
-=======
-      final rootContents = await Directory.open(originRepo, '/');
-      expect(rootContents, hasLength(5));
-
-      final folder1Contents = await Directory.open(originRepo, 'folder1');
       expect(folder1Contents, hasLength(4));
->>>>>>> af7cdb08
     }
 
     // Prepare all the entries
@@ -588,26 +560,6 @@
   }
 }
 
-Future<void> _addFolderWithFiles(
-  Repository cubit, {
-  required String newDirPath,
-  required int files,
-}) async {
-  {
-    await Directory.create(cubit, newDirPath);
-
-    for (var i = 0; i < files; i++) {
-      final filePath = p.join(
-        newDirPath,
-        'file$i.txt',
-      );
-      final file = await File.create(cubit, filePath);
-      await file.write(0, utf8.encode("123$i"));
-      await file.close();
-    }
-  }
-}
-
 Future<List<FileSystemEntry>> _getPathContents(
   RepoCubit cubit,
   String path,
