<<<<<<< HEAD
package org.equalitie.ouisync

import android.content.Context
import android.content.Intent
import android.os.Bundle
import android.os.Environment
import android.util.Log
import io.flutter.embedding.android.FlutterActivity
import io.flutter.embedding.engine.FlutterEngine
import io.flutter.plugin.common.MethodChannel

class MainActivity: FlutterActivity() {
  companion object {
    private val CHANNEL = "org.equalitie.ouisync/native"
  }

  override fun configureFlutterEngine(flutterEngine: FlutterEngine) {
    super.configureFlutterEngine(flutterEngine)

    MethodChannel(flutterEngine.dartExecutor.binaryMessenger, CHANNEL).setMethodCallHandler {
      call, result -> 
      when(call.method) {
        "getDownloadPath" -> {
          val downloadPath = startGetDownloadPath()
          result.success(downloadPath)
        }
        else -> {
          result.notImplemented()
        }
      }
    }
  }

  private fun startGetDownloadPath(): String? {
    val downloadDirectory = Environment.getExternalStoragePublicDirectory(Environment.DIRECTORY_DOWNLOADS)
    return downloadDirectory.toString()
  } 
}
=======
package org.equalitie.ouisync

import android.content.Context
import android.content.Intent
import android.os.Bundle
import android.os.Environment
import android.util.Log
import io.flutter.embedding.android.FlutterFragmentActivity
import io.flutter.embedding.engine.FlutterEngine
import io.flutter.plugin.common.MethodChannel

class MainActivity: FlutterFragmentActivity() {
  companion object {
    private val CHANNEL = "org.equalitie.ouisync/native"
  }

  override fun configureFlutterEngine(flutterEngine: FlutterEngine) {
    super.configureFlutterEngine(flutterEngine)

    MethodChannel(flutterEngine.dartExecutor.binaryMessenger, CHANNEL).setMethodCallHandler {
      call, result -> 
      when(call.method) {
        "getDownloadPath" -> {
          val downloadPath = startGetDownloadPath()
          result.success(downloadPath)
        }
        else -> {
          result.notImplemented()
        }
      }
    }
  }

  private fun startGetDownloadPath(): String? {
    val downloadDirectory = Environment.getExternalStoragePublicDirectory(Environment.DIRECTORY_DOWNLOADS)
    return downloadDirectory.toString()
  } 
}
>>>>>>> a551b1f1
<|MERGE_RESOLUTION|>--- conflicted
+++ resolved
@@ -1,43 +1,3 @@
-<<<<<<< HEAD
-package org.equalitie.ouisync
-
-import android.content.Context
-import android.content.Intent
-import android.os.Bundle
-import android.os.Environment
-import android.util.Log
-import io.flutter.embedding.android.FlutterActivity
-import io.flutter.embedding.engine.FlutterEngine
-import io.flutter.plugin.common.MethodChannel
-
-class MainActivity: FlutterActivity() {
-  companion object {
-    private val CHANNEL = "org.equalitie.ouisync/native"
-  }
-
-  override fun configureFlutterEngine(flutterEngine: FlutterEngine) {
-    super.configureFlutterEngine(flutterEngine)
-
-    MethodChannel(flutterEngine.dartExecutor.binaryMessenger, CHANNEL).setMethodCallHandler {
-      call, result -> 
-      when(call.method) {
-        "getDownloadPath" -> {
-          val downloadPath = startGetDownloadPath()
-          result.success(downloadPath)
-        }
-        else -> {
-          result.notImplemented()
-        }
-      }
-    }
-  }
-
-  private fun startGetDownloadPath(): String? {
-    val downloadDirectory = Environment.getExternalStoragePublicDirectory(Environment.DIRECTORY_DOWNLOADS)
-    return downloadDirectory.toString()
-  } 
-}
-=======
 package org.equalitie.ouisync
 
 import android.content.Context
@@ -75,5 +35,4 @@
     val downloadDirectory = Environment.getExternalStoragePublicDirectory(Environment.DIRECTORY_DOWNLOADS)
     return downloadDirectory.toString()
   } 
-}
->>>>>>> a551b1f1
+}