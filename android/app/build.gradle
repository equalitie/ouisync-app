--- conflicted
+++ resolved
@@ -1,82 +1,58 @@
-<<<<<<< HEAD
-def localProperties = new Properties()
-def localPropertiesFile = rootProject.file('local.properties')
-if (localPropertiesFile.exists()) {
-    localPropertiesFile.withReader('UTF-8') { reader ->
-        localProperties.load(reader)
-    }
+plugins {
+    id "com.android.application"
+    id "kotlin-android"
+    // The Flutter Gradle Plugin must be applied after the Android and Kotlin Gradle plugins.
+    id "dev.flutter.flutter-gradle-plugin"
 }
 
-def flutterRoot = localProperties.getProperty('flutter.sdk')
-if (flutterRoot == null) {
-    throw new FileNotFoundException("Flutter SDK not found. Define location with flutter.sdk in the local.properties file.")
-}
-
-def flutterVersionCode = localProperties.getProperty('flutter.versionCode')
-if (flutterVersionCode == null) {
-    flutterVersionCode = '1'
-}
-
-def flutterVersionName = localProperties.getProperty('flutter.versionName')
-if (flutterVersionName == null) {
-    flutterVersionName = '1.0'
-}
+def properties = new Properties()
+rootProject.file("local.properties").withInputStream { properties.load(it) }
 
 def keystoreProperties = new Properties()
 def keystorePropertiesFile = rootProject.file('../secrets/android/key.properties')
 if (keystorePropertiesFile.exists()) {
-    keystoreProperties.load(new FileInputStream(keystorePropertiesFile))
+    keystorePropertiesFile.withInputStream { keystoreProperties.load(it) }
 }
 
-apply plugin: 'com.android.application'
-apply plugin: 'kotlin-android'
-apply from: "$flutterRoot/packages/flutter_tools/gradle/flutter.gradle"
-
 android {
-    lintOptions {
-        checkReleaseBuilds false
-    }
+    namespace = "org.equalitie.ouisync"
+    compileSdk = 34
+    ndkVersion = "27.0.12077973"
 
     // Fix for:
     //
     // Inconsistent JVM-target compatibility detected for tasks 'compileDebugJavaWithJavac'
     // (1.8) and 'compileDebugKotlin' (17).
     compileOptions {
-        sourceCompatibility JavaVersion.VERSION_17
-        targetCompatibility JavaVersion.VERSION_17
+        sourceCompatibility = JavaVersion.VERSION_17
+        targetCompatibility = JavaVersion.VERSION_17
     }
 
-    kotlin {
-        jvmToolchain(17)
+    kotlinOptions {
+        jvmTarget = JavaVersion.VERSION_17
     }
 
-    compileSdkVersion 34
-
-    // At time of writing, this is the LTS version
-    ndkVersion '26.3.11579264'
-
-    sourceSets {
-        main.java.srcDirs += 'src/main/kotlin'
-    }
-
-    lintOptions {
+    lint {
+        checkReleaseBuilds false
         disable 'InvalidPackage'
     }
 
-    def appId = "org.equalitie.ouisync"
-
     // Suffix to append to the application id, name and version. This allows installing multiple
     // versions of the app on the same device (e.g., production and development).
-    def appSuffix = System.getenv("APP_SUFFIX") ?: localProperties.getProperty("app.suffix")
+    def appSuffix = System.getenv("APP_SUFFIX") ?: properties.getProperty("app.suffix")
 
     defaultConfig {
-        applicationId appId
-        namespace appId
+        def appId = "org.equalitie.ouisync"
+
+        applicationId = appId
         resValue "string", "app_name", "Ouisync"
-        minSdkVersion 21
-        targetSdkVersion 34
-        versionCode flutterVersionCode.toInteger()
-        versionName flutterVersionName
+        // You can update the following values to match your application needs.
+        // For more information, see: https://flutter.dev/to/review-gradle-config.
+        minSdk = 21
+        targetSdk = 35
+        versionCode = flutter.versionCode
+        versionName = flutter.versionName
+        multiDexEnabled = true
 
         if (appSuffix != null) {
             applicationIdSuffix = ".$appSuffix"
@@ -121,13 +97,7 @@
 }
 
 flutter {
-    source '../..'
-}
-
-dependencies {
-    implementation "org.jetbrains.kotlin:kotlin-stdlib-jdk8:$kotlin_version"
-    implementation 'androidx.lifecycle:lifecycle-viewmodel-ktx:2.7.0'
-
+   source = "../.."
 }
 
 // Generate images in `android/src/main/res/mipmap-*/` based on those in `assets/
@@ -190,97 +160,4 @@
 
 gradle.projectsEvaluated {
     preBuild.dependsOn('generateResourceImages')
-}
-=======
-plugins {
-    id "com.android.application"
-    id "kotlin-android"
-    // The Flutter Gradle Plugin must be applied after the Android and Kotlin Gradle plugins.
-    id "dev.flutter.flutter-gradle-plugin"
-}
-
-def properties = new Properties()
-rootProject.file("local.properties").withInputStream { properties.load(it) }
-
-def keystoreProperties = new Properties()
-def keystorePropertiesFile = rootProject.file('../secrets/android/key.properties')
-if (keystorePropertiesFile.exists()) {
-    keystorePropertiesFile.withInputStream { keystoreProperties.load(it) }
-}
-
-android {
-    namespace = "org.equalitie.ouisync"
-    compileSdk = 34
-    ndkVersion = "27.0.12077973"
-
-    // Fix for:
-    //
-    // Inconsistent JVM-target compatibility detected for tasks 'compileDebugJavaWithJavac'
-    // (1.8) and 'compileDebugKotlin' (17).
-    compileOptions {
-        sourceCompatibility = JavaVersion.VERSION_17
-        targetCompatibility = JavaVersion.VERSION_17
-    }
-
-    kotlinOptions {
-        jvmTarget = JavaVersion.VERSION_17
-    }
-
-    lint {
-        checkReleaseBuilds false
-        disable 'InvalidPackage'
-    }
-
-    // Suffix to append to the application id, name and version. This allows installing multiple
-    // versions of the app on the same device (e.g., production and development).
-    def appSuffix = System.getenv("APP_SUFFIX") ?: properties.getProperty("app.suffix")
-
-    defaultConfig {
-        // TODO: Specify your own unique Application ID (https://developer.android.com/studio/build/application-id.html).
-        def appId = "org.equalitie.ouisync"
-
-        applicationId = appId
-        resValue "string", "app_name", "Ouisync"
-        // You can update the following values to match your application needs.
-        // For more information, see: https://flutter.dev/to/review-gradle-config.
-        minSdk = 21
-        targetSdk = 35
-        versionCode = flutter.versionCode
-        versionName = flutter.versionName
-        multiDexEnabled = true
-
-        if (appSuffix != null) {
-            applicationIdSuffix = ".$appSuffix"
-            versionNameSuffix = "-$appSuffix"
-            resValue "string", "app_name", "Ouisync ${appSuffix}"
-        }
-    }
-
-    signingConfigs {
-        release {   
-            keyAlias keystoreProperties['keyAlias']
-            keyPassword keystoreProperties['keyPassword']
-            storeFile keystoreProperties['storeFile'] ? file(keystoreProperties['storeFile']) : null
-            storePassword keystoreProperties['storePassword']
-        }
-    }
-
-    buildTypes {
-        release {
-            if (keystorePropertiesFile.exists()) {
-                signingConfig signingConfigs.release
-            } else {
-                signingConfig signingConfigs.debug
-            }
-        }
-
-        debug {
-            android.packagingOptions.doNotStrip "**.so"
-        }
-    }
-}
-
-flutter {
-    source = "../.."
-}
->>>>>>> 6758ca84
+}